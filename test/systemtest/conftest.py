--- conflicted
+++ resolved
@@ -101,15 +101,10 @@
 @pytest.fixture(scope="session")
 def openocd(pytestconfig):
     """Return path to OpenOCD executable."""
-<<<<<<< HEAD
     path = Path(pytestconfig.getoption('openocd'))
     # TODO: Require that the OpenOCD executable be passed as a command-line
     # argument in the future, rather than relying on $PATH lookup.
     # assert path.is_file()
-=======
-    path = Path(pytestconfig.getoption('openocd')).resolve()
-    assert path.is_file()
->>>>>>> 8a0c2cb5
     return path
 
 @pytest.fixture(scope="session")
