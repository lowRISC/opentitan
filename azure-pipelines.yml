# Copyright lowRISC contributors.
# Licensed under the Apache License, Version 2.0, see LICENSE for details.
# SPDX-License-Identifier: Apache-2.0
#
# Azure Pipelines CI build configuration
# Documentation at https://aka.ms/yaml

variables:
  #
  # If updating VERILATOR_VERSION, OPENOCD_VERSION, TOOLCHAIN_VERSION or RUST_VERSION
  # update the definitions in util/container/Dockerfile as well.
  #
  VERILATOR_VERSION: 4.210
  OPENOCD_VERSION: 0.11.0
  TOOLCHAIN_PATH: /opt/buildcache/riscv
  VERIBLE_VERSION: v0.0-2135-gb534c1fe
  RUST_VERSION: 1.58.0
  # Release tag from https://github.com/lowRISC/lowrisc-toolchains/releases
  TOOLCHAIN_VERSION: 20220210-1
  # This controls where builds happen, and gets picked up by build_consts.sh.
  BUILD_ROOT: $(Build.ArtifactStagingDirectory)
  VIVADO_VERSION: "2020.2"

trigger:
  batch: true
  branches:
    include:
    - "*"
  tags:
    include:
    - "*"
pr:
  branches:
    include:
    - "*"

jobs:
- job: quick_test
  displayName: Run a test
  pool: FPGA
  timeoutInMinutes: 16
  steps:
  - template: ci/install-package-dependencies.yml
  - bash: |
<<<<<<< HEAD
      set -x
      ./bazelisk.sh test //sw/device/tests:fpga_cw310_aes_smoketest \
      --test_output=all --define cw310=lowrisc
=======
      . util/build_consts.sh

      util/make_distribution.sh

      tar --list -f $BIN_DIR/opentitan-*.tar.xz
      # Put the resulting tar file into a directory the |publish| step below can reference.
      mkdir "$BUILD_ROOT/dist-final"
      mv $BIN_DIR/opentitan-*.tar.xz "$BUILD_ROOT/dist-final"
    displayName: Create final dist directory out of partial ones
  - publish: $(Build.ArtifactStagingDirectory)/dist-final
    artifact: opentitan-dist
    displayName: Upload release artifacts as Azure artifact
  - task: GithubRelease@0
    displayName: Upload to GitHub releases (only tags)
    condition: and(succeeded(), startsWith(variables['Build.SourceBranch'], 'refs/tags/'))
    inputs:
      gitHubConnection: opentitan-release-upload
      repositoryName: lowrisc/opentitan
      addChangeLog: false
      assets: |
          $(Build.ArtifactStagingDirectory)/dist-final/*


- job: build_docker_containers
  displayName: "Build Docker Containers"
  pool:
    vmImage: ubuntu-18.04
  dependsOn:
    - lint
  steps:
  - task: Docker@2
    displayName: Build Developer Utility Container
    inputs:
      command: build
      Dockerfile: ./util/container/Dockerfile
      buildContext: .
  - task: Docker@2
    displayName: Build Documentation Builder Container
    inputs:
      command: build
      tags: gcr.io/active-premise-257318/builder
      Dockerfile: ./site/docs/builder.Dockerfile
      buildContext: .
  - task: Docker@2
    displayName: Build Documentation Redirector Container
    inputs:
      command: build
      Dockerfile: ./site/redirector/Dockerfile
      buildContext: ./site/redirector

- job: bazel_test
  displayName: Bazel Software Build and Test
  timeoutInMinutes: 120
  dependsOn: lint
  pool:
    vmImage: ubuntu-18.04
  variables:
  - name: bazelCacheGcpKeyPath
    value: ''
  steps:
    - template: ci/install-package-dependencies.yml
    - task: DownloadSecureFile@1
      condition: eq(variables['Build.SourceBranchName'], 'master')
      name: bazelCacheGcpKey
      inputs:
        secureFile: "bazel_cache_gcp_key.json"
    - bash: echo "##vso[task.setvariable variable=bazelCacheGcpKeyPath]$(bazelCacheGcpKey.secureFilePath)"
      condition: eq(variables['Build.SourceBranchName'], 'master')
      displayName: Set the remote cache GCP key path
    - bash: |
        # This command builds all software and runs all unit tests that run on
        # the host.
        export GCP_BAZEL_CACHE_KEY=$(bazelCacheGcpKeyPath)
        ci/bazelisk.sh test \
            --build_tests_only=false \
            --define DISABLE_VERILATOR_BUILD=true \
            --test_tag_filters=-broken,-cw310,-verilator,-dv \
            --build_tag_filters=-verilator,-test_suite \
            //sw/...
      displayName: "Build and Unit Test Software with Bazel"
>>>>>>> 619bace2
<|MERGE_RESOLUTION|>--- conflicted
+++ resolved
@@ -42,89 +42,6 @@
   steps:
   - template: ci/install-package-dependencies.yml
   - bash: |
-<<<<<<< HEAD
       set -x
       ./bazelisk.sh test //sw/device/tests:fpga_cw310_aes_smoketest \
-      --test_output=all --define cw310=lowrisc
-=======
-      . util/build_consts.sh
-
-      util/make_distribution.sh
-
-      tar --list -f $BIN_DIR/opentitan-*.tar.xz
-      # Put the resulting tar file into a directory the |publish| step below can reference.
-      mkdir "$BUILD_ROOT/dist-final"
-      mv $BIN_DIR/opentitan-*.tar.xz "$BUILD_ROOT/dist-final"
-    displayName: Create final dist directory out of partial ones
-  - publish: $(Build.ArtifactStagingDirectory)/dist-final
-    artifact: opentitan-dist
-    displayName: Upload release artifacts as Azure artifact
-  - task: GithubRelease@0
-    displayName: Upload to GitHub releases (only tags)
-    condition: and(succeeded(), startsWith(variables['Build.SourceBranch'], 'refs/tags/'))
-    inputs:
-      gitHubConnection: opentitan-release-upload
-      repositoryName: lowrisc/opentitan
-      addChangeLog: false
-      assets: |
-          $(Build.ArtifactStagingDirectory)/dist-final/*
-
-
-- job: build_docker_containers
-  displayName: "Build Docker Containers"
-  pool:
-    vmImage: ubuntu-18.04
-  dependsOn:
-    - lint
-  steps:
-  - task: Docker@2
-    displayName: Build Developer Utility Container
-    inputs:
-      command: build
-      Dockerfile: ./util/container/Dockerfile
-      buildContext: .
-  - task: Docker@2
-    displayName: Build Documentation Builder Container
-    inputs:
-      command: build
-      tags: gcr.io/active-premise-257318/builder
-      Dockerfile: ./site/docs/builder.Dockerfile
-      buildContext: .
-  - task: Docker@2
-    displayName: Build Documentation Redirector Container
-    inputs:
-      command: build
-      Dockerfile: ./site/redirector/Dockerfile
-      buildContext: ./site/redirector
-
-- job: bazel_test
-  displayName: Bazel Software Build and Test
-  timeoutInMinutes: 120
-  dependsOn: lint
-  pool:
-    vmImage: ubuntu-18.04
-  variables:
-  - name: bazelCacheGcpKeyPath
-    value: ''
-  steps:
-    - template: ci/install-package-dependencies.yml
-    - task: DownloadSecureFile@1
-      condition: eq(variables['Build.SourceBranchName'], 'master')
-      name: bazelCacheGcpKey
-      inputs:
-        secureFile: "bazel_cache_gcp_key.json"
-    - bash: echo "##vso[task.setvariable variable=bazelCacheGcpKeyPath]$(bazelCacheGcpKey.secureFilePath)"
-      condition: eq(variables['Build.SourceBranchName'], 'master')
-      displayName: Set the remote cache GCP key path
-    - bash: |
-        # This command builds all software and runs all unit tests that run on
-        # the host.
-        export GCP_BAZEL_CACHE_KEY=$(bazelCacheGcpKeyPath)
-        ci/bazelisk.sh test \
-            --build_tests_only=false \
-            --define DISABLE_VERILATOR_BUILD=true \
-            --test_tag_filters=-broken,-cw310,-verilator,-dv \
-            --build_tag_filters=-verilator,-test_suite \
-            //sw/...
-      displayName: "Build and Unit Test Software with Bazel"
->>>>>>> 619bace2
+      --test_output=all --define cw310=lowrisc