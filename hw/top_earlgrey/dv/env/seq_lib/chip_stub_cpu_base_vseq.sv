// Copyright lowRISC contributors.
// Licensed under the Apache License, Version 2.0, see LICENSE for details.
// SPDX-License-Identifier: Apache-2.0

// this is the base vseq that uses stub mode, this vseq can be extended for these tests
// 1. CSR tests
// 2. IP tests which run in chip-level and send TL items on ibex output
class chip_stub_cpu_base_vseq extends chip_base_vseq;
  `uvm_object_utils(chip_stub_cpu_base_vseq)

  `uvm_object_new

  virtual task pre_start();
    super.pre_start();
    // Deselect JTAG interface.
    if (cfg.jtag_riscv_map != null) cfg.tap_straps_vif.drive(SelectRVJtagTap);
    else                            cfg.tap_straps_vif.drive(DeselectJtagTap);
    enable_asserts_in_hw_reset_rand_wr = 0;

    // In top-level uart RX pin may be selected in pinmux. CSR tests may randomly enable line
    // loopback, which will connect TX with RX. If RX isn't enabled in pinmux, it will be 0.
    // moniter will start to check the TX data when it changes from 1 to 0. But the length of 0 may
    // be not right in CSR test, which causes a protocal error on TX
    // In block-level, we always tie RX to 1 (idle) in CSR test so that we don't need to disable TX
    // monitor in block-level
    foreach (cfg.m_uart_agent_cfgs[i]) cfg.m_uart_agent_cfgs[i].en_tx_monitor = 0;
  endtask

  task post_start();
    super.post_start();
    // Random CSR rw might trigger alert. Some alerts will conintuously be triggered until reset
    // applied, which will cause alert_monitor phase_ready_to_end timeout.
    apply_reset();
  endtask

  virtual task apply_reset(string kind = "HARD");
    super.apply_reset(kind);
    // Backdoor load the OTP image.
    cfg.mem_bkdr_util_h[Otp].load_mem_from_file(cfg.otp_images[cfg.use_otp_image]);
<<<<<<< HEAD
    // internal reset does not immediately go to 0 when external reset is applied
    wait (cfg.rst_n_mon_vif.pins[0] === 0);
    wait (cfg.rst_n_mon_vif.pins[0] === 1);
=======

    // internal reset does not immediately go to 0 when external reset is applied
    wait (cfg.rst_n_mon_vif.pins[0] === 0);
    wait (cfg.rst_n_mon_vif.pins[0] === 1);

>>>>>>> 06d3a28f
  endtask

  virtual task dut_init(string reset_kind = "HARD");
    // make sure jtag rst triggers
    cfg.tap_straps_vif.drive(SelectRVJtagTap);
    super.dut_init(reset_kind);
    if (cfg.jtag_riscv_map == null) cfg.tap_straps_vif.drive(DeselectJtagTap);
  endtask

endclass

`undef add_ip_csr_exclusions<|MERGE_RESOLUTION|>--- conflicted
+++ resolved
@@ -37,17 +37,13 @@
     super.apply_reset(kind);
     // Backdoor load the OTP image.
     cfg.mem_bkdr_util_h[Otp].load_mem_from_file(cfg.otp_images[cfg.use_otp_image]);
-<<<<<<< HEAD
-    // internal reset does not immediately go to 0 when external reset is applied
-    wait (cfg.rst_n_mon_vif.pins[0] === 0);
-    wait (cfg.rst_n_mon_vif.pins[0] === 1);
-=======
+
 
     // internal reset does not immediately go to 0 when external reset is applied
     wait (cfg.rst_n_mon_vif.pins[0] === 0);
     wait (cfg.rst_n_mon_vif.pins[0] === 1);
 
->>>>>>> 06d3a28f
+
   endtask
 
   virtual task dut_init(string reset_kind = "HARD");
