--- conflicted
+++ resolved
@@ -146,11 +146,8 @@
     {
       name: roll_cg
       desc: '''
-<<<<<<< HEAD
-            Covers that all counters revert to zero when they reach
-=======
+
             Covers that all the counters revert to zero when they reach
->>>>>>> e1b13492
             the maximum value.
             Individual initial and maximum counter values
             that will be covered include:
