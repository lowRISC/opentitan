// Copyright lowRISC contributors.
// Licensed under the Apache License,
// SPDX-License-Identifier: Apache-2.0

// Implements functional coverage for PATTGEN.
interface pattgen_cov_if (
  input logic clk_i
);

  import uvm_pkg::*;
  import dv_utils_pkg::*;
  `include "dv_fcov_macros.svh"
  `include "uvm_macros.svh"

  `define CH0_PATH u_pattgen_core.chan0
  `define CH1_PATH u_pattgen_core.chan1

<<<<<<< HEAD
  uint data_max = 32'hffffffff;
  uint data_min = 32'hfffffffb;
  uint data_max_low = 20;
  uint data_min_low = 0;
  uint prediv_max_value = 32'hffffffff;
  uint prediv_min_value = 32'hfffffffc;
  uint reps_max_value = 10'h3ff;
  uint reps_min_value = 10'h3fc;
  uint len_max_value = 10'h3f;
  uint len_min_value = 10'h3c;

  bit rep_cnt_en_ch0 = `CH0_PATH.rep_cnt_en;
  bit complete_q1 = `CH1_PATH.complete_q;
  bit len_q0 = `CH0_PATH.len_q;
  bit pcl_int_d0 = `CH0_PATH.pcl_int_d;
  bit reps_q0 = `CH0_PATH.reps_q;
  bit clk_cnt_q0 = `CH0_PATH.clk_cnt_q;
  bit bit_cnt_q0 = `CH0_PATH.bit_cnt_q;
  bit rep_cnt_q0 = `CH0_PATH.rep_cnt_q;
  bit clk_cnt_q1 = `CH1_PATH.clk_cnt_q;
  bit prediv_q0 = `CH0_PATH.prediv_q;
  bit prediv_q1 = `CH1_PATH.prediv_q;
=======
  localparam uint DataMax = 32'hffffffff;
  localparam uint DataMin = 32'hfffffffb;
  localparam uint DataMax_low = 20;
  localparam uint DataMin_low = 0;
  localparam uint PredivMaxValue = 32'hffffffff;
  localparam uint PredivMinValue = 32'hfffffffc;
  localparam uint RepsMaxValue = 10'h3ff;
  localparam uint RepsMinValue = 10'h3fc;
  localparam uint LenMaxValue = 10'h3f;
  localparam uint LenMinValue = 10'h3c;

  wire rep_cnt_en_ch0 = `CH0_PATH.rep_cnt_en;
  wire rep_cnt_en_ch1 = `CH1_PATH.rep_cnt_en;
  wire len_q0 = `CH0_PATH.len_q;
  wire len_q1 = `CH1_PATH.len_q;
  wire reps_q0 = `CH0_PATH.reps_q;
  wire reps_q1 = `CH1_PATH.reps_q;
  wire clk_cnt_q0 = `CH0_PATH.clk_cnt_q;
  wire clk_cnt_q1 = `CH1_PATH.clk_cnt_q;
  wire bit_cnt_q0 = `CH0_PATH.bit_cnt_q;
  wire bit_cnt_q1 = `CH1_PATH.bit_cnt_q;
  wire rep_cnt_q0 = `CH0_PATH.rep_cnt_q;
  wire rep_cnt_q1 = `CH1_PATH.rep_cnt_q;
  wire prediv_q0 = `CH0_PATH.prediv_q;
  wire prediv_q1 = `CH1_PATH.prediv_q;
>>>>>>> e1b13492


  bit en_full_cov = 1'b1;
  bit en_intg_cov = 1'b1;

  // If en_full_cov is set, then en_intg_cov
  //must also be set since it is a subset.
  bit en_intg_cov_loc;
  assign en_intg_cov_loc = en_full_cov | en_intg_cov;

  covergroup contr_cg @(posedge clk_i);

    option.name         = "contr_cg";
    option.comment      = "Enable and polarity coverage";

    cp_enable_ch0: coverpoint `CH0_PATH.enable;
    cp_enable_ch1: coverpoint `CH1_PATH.enable;
    cp_polarity_ch0: coverpoint `CH0_PATH.polarity_q;
    cp_polarity_ch1: coverpoint `CH1_PATH.polarity_q;

    cross_contr: cross cp_enable_ch0, cp_enable_ch1,
                       cp_polarity_ch0, cp_polarity_ch1;

  endgroup : contr_cg

 `DV_FCOV_INSTANTIATE_CG(contr_cg, en_full_cov)

<<<<<<< HEAD
    wire ch0_cnt_match_prediv = (`CH0_PATH.prediv_q == `CH0_PATH.clk_cnt_q);
    wire ch0_cnt_reset = (`CH0_PATH.clk_cnt_q == 0);
    wire ch0_cnt_match_len = (`CH0_PATH.len_q == u_pattgen_core.chan0.bit_cnt_q);
    wire ch0_cnt_len_reset = (`CH0_PATH.bit_cnt_q == 0);
    wire ch0_cnt_match_reps = (`CH0_PATH.reps_q == u_pattgen_core.chan0.rep_cnt_q);
    wire ch0_cnt_reset_reps = (`CH0_PATH.rep_cnt_q == 0);

  covergroup roll_cg @(posedge clk_i);

    option.name         = "roll_cg";
    option.comment      = "Counters reset after match";

    cp_reps_trans_ch0: coverpoint {ch0_cnt_match_reps, ch0_cnt_reset_reps, rep_cnt_en_ch0}{
      bins trans2Zero_reps[] = (3'b100 => 3'b101 => 3'b010);
      bins others = default;
    }

    cp_reps_reset_trans_ch0: coverpoint {ch0_cnt_match_reps, ch0_cnt_reset_reps}{
      bins trans2Zero_reps[] = (2'b10 => 2'b01);
      bins others = default;
    }

    cp_len_reset_trans_ch0: coverpoint {ch0_cnt_match_len, ch0_cnt_len_reset}{
      bins trans2Zero_len[] = (2'b10 => 2'b01);
      bins others = default;
    }

    cp_prediv_reset_trans_ch0: coverpoint {ch0_cnt_match_prediv, ch0_cnt_reset}{
      bins trans2Zero_prediv[] = (2'b10 => 2'b01);
      bins others = default;
    }

    cp_cross_reps_len_prediv: cross cp_reps_reset_trans_ch0, cp_len_reset_trans_ch0,
                                    cp_len_reset_trans_ch0;

    cp_match_reps_tr_ch0: coverpoint {ch0_cnt_match_reps}{
      bins zero2one = (1'b0 => 1'b1);
      bins one2zero = (1'b1 => 1'b0);
    }

    cp_reset_reps_tr_ch0: coverpoint {ch0_cnt_reset_reps}{
      bins zero2one = (1'b0 => 1'b1);
      bins one2zero = (1'b1 => 1'b0);
    }

    cp_rep_cnt_en_tr_ch0: coverpoint {rep_cnt_en_ch0}{
      bins zero2one = (1'b0 => 1'b1);
      bins one2zero = (1'b1 => 1'b0);
    }

  endgroup : roll_cg

 `DV_FCOV_INSTANTIATE_CG(roll_cg, en_full_cov)

  covergroup intr_cg @(posedge clk_i);

    option.name         = "intr_cg";
    option.comment      = "Interrupts checking";

    cp_intr_enab_ch0: coverpoint
    u_pattgen_core.reg2hw.intr_enable.done_ch0.q;
    cp_intr_state_ch0: coverpoint
    u_pattgen_core.reg2hw.intr_state.done_ch0.q;
    cp_intr_test_ch0: coverpoint
    u_pattgen_core.reg2hw.intr_test.done_ch0.q;

    intr_cross: cross cp_intr_enab_ch0, cp_intr_state_ch0, cp_intr_test_ch0;


  endgroup : intr_cg

 `DV_FCOV_INSTANTIATE_CG(intr_cg, en_full_cov)

    bit data_match = (tb.dut.u_pattgen_core.ch0_ctrl.data[31:0] == data_max);

  //NOTE upper and lower parts of data cannot be accessed with CHAN* macro
  //because channels receive merged 64 bit data.

  covergroup data_00_cg @(posedge clk_i);

    option.name         = "data_00_cg";
    option.comment      = "Data coverage in LSB Chan0";

    cp_data_ch0: coverpoint {tb.dut.u_pattgen_core.ch0_ctrl.data[31:0]}{
      bins maxim = {data_max};
      bins mid[] = {[data_min + 1:data_max - 1]};
      bins minim = {data_min};
    }

  endgroup : data_00_cg

 `DV_FCOV_INSTANTIATE_CG(data_00_cg, en_full_cov)

  covergroup data_01_cg @(posedge clk_i);

    option.name         = "data_01_cg";
    option.comment      = "Data coverage in MSB Chan0";

    cp_data_ch1: coverpoint {tb.dut.u_pattgen_core.ch0_ctrl.data[63:32]}{
      bins maxim = {data_max};
      bins mid[] = {[data_min +1:data_max - 1]};
      bins minim = {data_min};
    }

  endgroup : data_01_cg

 `DV_FCOV_INSTANTIATE_CG(data_01_cg, en_full_cov)

  covergroup data_10_cg @(posedge clk_i);

    option.name         = "data_10_cg";
    option.comment      = "Data coverage in LSB Chan1";

    cp_data_ch10: coverpoint {tb.dut.u_pattgen_core.ch1_ctrl.data[31:0]}{
      bins maxim = {data_max};
      bins mid[] = {[data_min +1 : data_max - 1]};
      bins minim = {data_min};
    }

  endgroup : data_10_cg

 `DV_FCOV_INSTANTIATE_CG(data_10_cg, en_full_cov)

  covergroup data_11_cg @(posedge clk_i);

    option.name         = "data_11_cg";
    option.comment      = "Data coverage in MSB Chan1";

    cp_data_ch1: coverpoint {tb.dut.u_pattgen_core.ch1_ctrl.data[63:32]}{
      bins maxim = {data_max};
      bins mid[] = {[data_min + 1:data_max - 1]};
      bins minim = {data_min};
    }

  endgroup : data_11_cg

 `DV_FCOV_INSTANTIATE_CG(data_11_cg, en_full_cov)

  covergroup prediv_cg @(posedge clk_i);

    option.name         = "prediv_cg";
    option.comment      = "Chan0 Pre-divide clock coefficient coverage";

    cp_prediv_ch0: coverpoint {`CH0_PATH.prediv_q}{
      bins maxim = {prediv_max_value};
      bins mid[] = {[prediv_min_value + 1:prediv_max_value - 1]};
      bins minim = {prediv_min_value};
    }

  endgroup : prediv_cg

 `DV_FCOV_INSTANTIATE_CG(prediv_cg, en_full_cov)

  covergroup prediv_1_cg @(posedge clk_i);

    option.name         = "prediv_1_cg";
    option.comment      = "Chan1 Pre-divide clock coefficient coverage";

    cp_prediv_ch1: coverpoint {`CH1_PATH.prediv_q}{
      bins maxim = {prediv_max_value};
      bins mid[] = {[prediv_min_value + 1:prediv_max_value - 1]};
      bins minim = {prediv_min_value};
    }

  endgroup : prediv_1_cg

 `DV_FCOV_INSTANTIATE_CG(prediv_1_cg, en_full_cov)

  covergroup reps_cg @(posedge clk_i);

    option.name         = "reps_cg";
    option.comment      = "Chan0 repetition coefficient coverage";

    cp_reps_ch0: coverpoint {`CH0_PATH.reps_q}{
      bins maxim = {reps_max_value};
      bins mid[] = {[reps_min_value + 1:reps_max_value - 1]};
      bins minim = {reps_min_value};
    }

  endgroup : reps_cg

 `DV_FCOV_INSTANTIATE_CG(reps_cg, en_full_cov)

  covergroup reps_cg_1 @(posedge clk_i);

    option.name         = "reps_cg_1";
    option.comment      = "Chan1 repetition coefficient coverage";

    cp_reps_ch1: coverpoint {`CH1_PATH.reps_q}{
      bins maxim_1 = {reps_max_value};
      bins mid_1[] = {[reps_min_value + 1:reps_max_value - 1]};
      bins minim_1 = {reps_min_value};

    }

  endgroup : reps_cg_1

 `DV_FCOV_INSTANTIATE_CG(reps_cg_1, en_full_cov)

  covergroup len_cg @(posedge clk_i);

    option.name         = "len_cg";
    option.comment      = "Chan0 length coverage";

    cp_len_ch0: coverpoint {`CH0_PATH.len_q}{
      bins maxim = {len_max_value};
      bins middle[] = {[len_min_value + 1:len_max_value - 1]};
      bins minim = {len_min_value};
    }

  endgroup : len_cg

 `DV_FCOV_INSTANTIATE_CG(len_cg, en_full_cov)

  covergroup len_cg_1 @(posedge clk_i);

    option.name         = "len_cg_1";
    option.comment      = "Chan1 length coverage";

    cp_len_ch1: coverpoint {`CH1_PATH.len_q}{
      bins maxim_1 = {len_max_value};
      bins middle_1[] = {[len_min_value + 1:len_max_value - 1]};
      bins minim_1 = {len_min_value};

    }

  endgroup : len_cg_1

 `DV_FCOV_INSTANTIATE_CG(len_cg_1, en_full_cov)
=======
    wire ch0_cnt_match_prediv = (prediv_q0 == clk_cnt_q0);
    wire ch0_cnt_reset = (clk_cnt_q0 == 0);
    wire ch0_cnt_match_len = (len_q0 == bit_cnt_q0);
    wire ch0_cnt_len_reset = (bit_cnt_q0 == 0);
    wire ch0_cnt_match_reps = (reps_q0 == rep_cnt_q0);
    wire ch0_cnt_reset_reps = (rep_cnt_q0 == 0);

    wire ch1_cnt_match_prediv = (prediv_q1 == clk_cnt_q1);
    wire ch1_cnt_reset = (clk_cnt_q1 == 0);
    wire ch1_cnt_match_len = (len_q1 == bit_cnt_q1);
    wire ch1_cnt_len_reset = (bit_cnt_q1 == 0);
    wire ch1_cnt_match_reps = (reps_q1 == rep_cnt_q1);
    wire ch1_cnt_reset_reps = (rep_cnt_q1 == 0);

  covergroup ch0_cnt_reset_cg @(posedge clk_i);

    option.name         = "ch0_cnt_reset_cg";
    option.comment      = "Counters reset after match";

    cp_reps_trans_ch0: coverpoint {ch0_cnt_match_reps, ch0_cnt_reset_reps, rep_cnt_en_ch0}{
      bins trans2Zero_reps = (3'b100 => 3'b101 => 3'b010);
      bins others = default;
    }

    cp_reps_reset_trans_ch0: coverpoint {ch0_cnt_match_reps, ch0_cnt_reset_reps}{
      bins trans2Zero_reps = (2'b10 => 2'b01);
      bins others = default;
    }

    cp_len_reset_trans_ch0: coverpoint {ch0_cnt_match_len, ch0_cnt_len_reset}{
      bins trans2Zero_len = (2'b10 => 2'b01);
      bins others = default;
    }

    cp_prediv_reset_trans_ch0: coverpoint {ch0_cnt_match_prediv, ch0_cnt_reset}{
      bins trans2Zero_prediv = (2'b10 => 2'b01);
      bins others = default;
    }

    cp_cross_reps_len_prediv: cross cp_reps_reset_trans_ch0, cp_len_reset_trans_ch0,
                                    cp_len_reset_trans_ch0;

    cp_match_reps_tr_ch0: coverpoint {ch0_cnt_match_reps}{
      bins zero2one = (1'b0 => 1'b1);
      bins one2zero = (1'b1 => 1'b0);
    }

    cp_reset_reps_tr_ch0: coverpoint {ch0_cnt_reset_reps}{
      bins zero2one = (1'b0 => 1'b1);
      bins one2zero = (1'b1 => 1'b0);
    }

    cp_rep_cnt_en_tr_ch0: coverpoint {rep_cnt_en_ch0}{
      bins zero2one = (1'b0 => 1'b1);
      bins one2zero = (1'b1 => 1'b0);
    }

  endgroup : ch0_cnt_reset_cg

 `DV_FCOV_INSTANTIATE_CG(ch0_cnt_reset_cg, en_full_cov)

  covergroup ch1_cnt_reset_cg @(posedge clk_i);

    option.name         = "ch1_cnt_reset_cg";
    option.comment      = "Counters reset after match";

    cp_reps_trans_ch1: coverpoint {ch1_cnt_match_reps, ch1_cnt_reset_reps, rep_cnt_en_ch1}{
      bins trans2Zero_reps = (3'b100 => 3'b101 => 3'b010);
      bins others = default;
    }

    cp_reps_reset_trans_ch1: coverpoint {ch1_cnt_match_reps, ch1_cnt_reset_reps}{
      bins trans2Zero_reps = (2'b10 => 2'b01);
      bins others = default;
    }

    cp_len_reset_trans_ch1: coverpoint {ch1_cnt_match_len, ch1_cnt_len_reset}{
      bins trans2Zero_len = (2'b10 => 2'b01);
      bins others = default;
    }

    cp_prediv_reset_trans_ch1: coverpoint {ch1_cnt_match_prediv, ch1_cnt_reset}{
      bins trans2Zero_prediv = (2'b10 => 2'b01);
      bins others = default;
    }

    cp_cross_reps_len_prediv_ch1: cross cp_reps_reset_trans_ch1, cp_len_reset_trans_ch1,
                                    cp_len_reset_trans_ch1;

    cp_match_reps_tr_ch1: coverpoint {ch1_cnt_match_reps}{
      bins zero2one = (1'b0 => 1'b1);
      bins one2zero = (1'b1 => 1'b0);
    }

    cp_reset_reps_tr_ch1: coverpoint {ch1_cnt_reset_reps}{
      bins zero2one = (1'b0 => 1'b1);
      bins one2zero = (1'b1 => 1'b0);
    }

    cp_rep_cnt_en_tr_ch1: coverpoint {rep_cnt_en_ch1}{
      bins zero2one = (1'b0 => 1'b1);
      bins one2zero = (1'b1 => 1'b0);
    }

  endgroup : ch1_cnt_reset_cg

 `DV_FCOV_INSTANTIATE_CG(ch1_cnt_reset_cg, en_full_cov)

  covergroup intr_cg @(posedge clk_i);

    option.name         = "intr_cg";
    option.comment      = "Interrupts checking";

    cp_intr_enab_ch0: coverpoint
    u_pattgen_core.reg2hw.intr_enable.done_ch0.q;
    cp_intr_state_ch0: coverpoint
    u_pattgen_core.reg2hw.intr_state.done_ch0.q;
    cp_intr_test_ch0: coverpoint
    u_pattgen_core.reg2hw.intr_test.done_ch0.q;

    intr_cross: cross cp_intr_enab_ch0, cp_intr_state_ch0, cp_intr_test_ch0;


  endgroup : intr_cg

 `DV_FCOV_INSTANTIATE_CG(intr_cg, en_full_cov)

  //NOTE upper and lower parts of data cannot be accessed with CHAN* macro
  //because channels receive merged 64 bit data.

  covergroup ch0_data_word0_cg @(posedge clk_i);

    option.name         = "ch0_data_word0_cg";
    option.comment      = "Data coverage in LSB Chan0";

    cp_data_ch0: coverpoint {tb.dut.u_pattgen_core.ch0_ctrl.data[31:0]}{
      bins maxim = {DataMax};
      bins mid[] = {[DataMin + 1:DataMax - 1]};
      bins minim = {DataMin};
    }

  endgroup : ch0_data_word0_cg

 `DV_FCOV_INSTANTIATE_CG(ch0_data_word0_cg, en_full_cov)

  covergroup ch0_data_word1_cg @(posedge clk_i);

    option.name         = "ch0_data_word1_cg";
    option.comment      = "Data coverage in MSB Chan0";

    cp_data_ch1: coverpoint {tb.dut.u_pattgen_core.ch0_ctrl.data[63:32]}{
      bins maxim = {DataMax};
      bins mid[] = {[DataMin +1:DataMax - 1]};
      bins minim = {DataMin};
    }

  endgroup : ch0_data_word1_cg

 `DV_FCOV_INSTANTIATE_CG(ch0_data_word1_cg, en_full_cov)

  covergroup ch1_data_word0_cg @(posedge clk_i);

    option.name         = "ch1_data_word0_cg";
    option.comment      = "Data coverage in LSB Chan1";

    cp_data_ch10: coverpoint {tb.dut.u_pattgen_core.ch1_ctrl.data[31:0]}{
      bins maxim = {DataMax};
      bins mid[] = {[DataMin +1 : DataMax - 1]};
      bins minim = {DataMin};
    }

  endgroup : ch1_data_word0_cg

 `DV_FCOV_INSTANTIATE_CG(ch1_data_word0_cg, en_full_cov)

  covergroup ch1_data_word1_cg @(posedge clk_i);

    option.name         = "ch1_data_word1_cg";
    option.comment      = "Data coverage in MSB Chan1";

    cp_data_ch1: coverpoint {tb.dut.u_pattgen_core.ch1_ctrl.data[63:32]}{
      bins maxim = {DataMax};
      bins mid[] = {[DataMin + 1:DataMax - 1]};
      bins minim = {DataMin};
    }

  endgroup : ch1_data_word1_cg

 `DV_FCOV_INSTANTIATE_CG(ch1_data_word1_cg, en_full_cov)

  covergroup ch0_prediv_cg @(posedge clk_i);

    option.name         = "ch0_prediv_cg";
    option.comment      = "Chan0 Pre-divide clock coefficient coverage";

    cp_prediv_ch0: coverpoint {prediv_q0}{
      bins maxim = {PredivMaxValue};
      bins mid[] = {[PredivMinValue + 1:PredivMaxValue - 1]};
      bins minim = {PredivMinValue};
    }

  endgroup : ch0_prediv_cg

 `DV_FCOV_INSTANTIATE_CG(ch0_prediv_cg, en_full_cov)

  covergroup ch1_prediv_cg @(posedge clk_i);

    option.name         = "ch1_prediv_cg";
    option.comment      = "Chan1 Pre-divide clock coefficient coverage";

    cp_prediv_ch1: coverpoint {prediv_q1}{
      bins maxim = {PredivMaxValue};
      bins mid[] = {[PredivMinValue + 1:PredivMaxValue - 1]};
      bins minim = {PredivMinValue};
    }

  endgroup : ch1_prediv_cg

 `DV_FCOV_INSTANTIATE_CG(ch1_prediv_cg, en_full_cov)

  covergroup ch0_reps_cg @(posedge clk_i);

    option.name         = "ch0_reps_cg";
    option.comment      = "Chan0 repetition coefficient coverage";

    cp_reps_ch0: coverpoint {reps_q0}{
      bins maxim = {RepsMaxValue};
      bins mid[] = {[RepsMinValue + 1:RepsMaxValue - 1]};
      bins minim = {RepsMinValue};
    }

  endgroup : ch0_reps_cg

 `DV_FCOV_INSTANTIATE_CG(ch0_reps_cg, en_full_cov)

  covergroup ch1_reps_cg @(posedge clk_i);

    option.name         = "ch1_reps_cg";
    option.comment      = "Chan1 repetition coefficient coverage";

    cp_reps_ch1: coverpoint {reps_q1}{
      bins maxim_1 = {RepsMaxValue};
      bins mid_1[] = {[RepsMinValue + 1:RepsMaxValue - 1]};
      bins minim_1 = {RepsMinValue};

    }

  endgroup : ch1_reps_cg

 `DV_FCOV_INSTANTIATE_CG(ch1_reps_cg, en_full_cov)

  covergroup ch0_len_cg @(posedge clk_i);

    option.name         = "ch0_len_cg";
    option.comment      = "Chan0 length coverage";

    cp_len_ch0: coverpoint {len_q0}{
      bins maxim = {LenMaxValue};
      bins middle[] = {[LenMinValue + 1:LenMaxValue - 1]};
      bins minim = {LenMinValue};
    }

  endgroup : ch0_len_cg

 `DV_FCOV_INSTANTIATE_CG(ch0_len_cg, en_full_cov)

  covergroup ch1_len_cg @(posedge clk_i);

    option.name         = "ch1_len_cg";
    option.comment      = "Chan1 length coverage";

    cp_len_ch1: coverpoint {len_q1}{
      bins maxim_1 = {LenMaxValue};
      bins middle_1[] = {[LenMinValue + 1:LenMaxValue - 1]};
      bins minim_1 = {LenMinValue};

    }

  endgroup : ch1_len_cg

 `DV_FCOV_INSTANTIATE_CG(ch1_len_cg, en_full_cov)
>>>>>>> e1b13492

  covergroup pattgen_op_cg @(posedge clk_i);
    option.name         = "pattgen_op_cg";
    option.comment      = "Chan0 and Chan1 interrupt done and event done coverage";

    cp_intr_done_ch0_o: coverpoint u_pattgen_core.intr_done_ch0_o;
    cp_intr_done_ch1_o: coverpoint u_pattgen_core.intr_done_ch1_o;
<<<<<<< HEAD
    cp_event_done_ch0: coverpoint  u_pattgen_core.chan0.event_done_o;
    cp_event_done_ch1: coverpoint  u_pattgen_core.chan1.event_done_o;
=======
    cp_event_done_ch0: coverpoint  `CH0_PATH.event_done_o;
    cp_event_done_ch1: coverpoint  `CH1_PATH.event_done_o;
>>>>>>> e1b13492

  endgroup : pattgen_op_cg

  `DV_FCOV_INSTANTIATE_CG(pattgen_op_cg, en_full_cov)

endinterface : pattgen_cov_if<|MERGE_RESOLUTION|>--- conflicted
+++ resolved
@@ -15,30 +15,7 @@
   `define CH0_PATH u_pattgen_core.chan0
   `define CH1_PATH u_pattgen_core.chan1
 
-<<<<<<< HEAD
-  uint data_max = 32'hffffffff;
-  uint data_min = 32'hfffffffb;
-  uint data_max_low = 20;
-  uint data_min_low = 0;
-  uint prediv_max_value = 32'hffffffff;
-  uint prediv_min_value = 32'hfffffffc;
-  uint reps_max_value = 10'h3ff;
-  uint reps_min_value = 10'h3fc;
-  uint len_max_value = 10'h3f;
-  uint len_min_value = 10'h3c;
-
-  bit rep_cnt_en_ch0 = `CH0_PATH.rep_cnt_en;
-  bit complete_q1 = `CH1_PATH.complete_q;
-  bit len_q0 = `CH0_PATH.len_q;
-  bit pcl_int_d0 = `CH0_PATH.pcl_int_d;
-  bit reps_q0 = `CH0_PATH.reps_q;
-  bit clk_cnt_q0 = `CH0_PATH.clk_cnt_q;
-  bit bit_cnt_q0 = `CH0_PATH.bit_cnt_q;
-  bit rep_cnt_q0 = `CH0_PATH.rep_cnt_q;
-  bit clk_cnt_q1 = `CH1_PATH.clk_cnt_q;
-  bit prediv_q0 = `CH0_PATH.prediv_q;
-  bit prediv_q1 = `CH1_PATH.prediv_q;
-=======
+
   localparam uint DataMax = 32'hffffffff;
   localparam uint DataMin = 32'hfffffffb;
   localparam uint DataMax_low = 20;
@@ -64,7 +41,7 @@
   wire rep_cnt_q1 = `CH1_PATH.rep_cnt_q;
   wire prediv_q0 = `CH0_PATH.prediv_q;
   wire prediv_q1 = `CH1_PATH.prediv_q;
->>>>>>> e1b13492
+
 
 
   bit en_full_cov = 1'b1;
@@ -92,36 +69,43 @@
 
  `DV_FCOV_INSTANTIATE_CG(contr_cg, en_full_cov)
 
-<<<<<<< HEAD
-    wire ch0_cnt_match_prediv = (`CH0_PATH.prediv_q == `CH0_PATH.clk_cnt_q);
-    wire ch0_cnt_reset = (`CH0_PATH.clk_cnt_q == 0);
-    wire ch0_cnt_match_len = (`CH0_PATH.len_q == u_pattgen_core.chan0.bit_cnt_q);
-    wire ch0_cnt_len_reset = (`CH0_PATH.bit_cnt_q == 0);
-    wire ch0_cnt_match_reps = (`CH0_PATH.reps_q == u_pattgen_core.chan0.rep_cnt_q);
-    wire ch0_cnt_reset_reps = (`CH0_PATH.rep_cnt_q == 0);
-
-  covergroup roll_cg @(posedge clk_i);
-
-    option.name         = "roll_cg";
+
+    wire ch0_cnt_match_prediv = (prediv_q0 == clk_cnt_q0);
+    wire ch0_cnt_reset = (clk_cnt_q0 == 0);
+    wire ch0_cnt_match_len = (len_q0 == bit_cnt_q0);
+    wire ch0_cnt_len_reset = (bit_cnt_q0 == 0);
+    wire ch0_cnt_match_reps = (reps_q0 == rep_cnt_q0);
+    wire ch0_cnt_reset_reps = (rep_cnt_q0 == 0);
+
+    wire ch1_cnt_match_prediv = (prediv_q1 == clk_cnt_q1);
+    wire ch1_cnt_reset = (clk_cnt_q1 == 0);
+    wire ch1_cnt_match_len = (len_q1 == bit_cnt_q1);
+    wire ch1_cnt_len_reset = (bit_cnt_q1 == 0);
+    wire ch1_cnt_match_reps = (reps_q1 == rep_cnt_q1);
+    wire ch1_cnt_reset_reps = (rep_cnt_q1 == 0);
+
+  covergroup ch0_cnt_reset_cg @(posedge clk_i);
+
+    option.name         = "ch0_cnt_reset_cg";
     option.comment      = "Counters reset after match";
 
     cp_reps_trans_ch0: coverpoint {ch0_cnt_match_reps, ch0_cnt_reset_reps, rep_cnt_en_ch0}{
-      bins trans2Zero_reps[] = (3'b100 => 3'b101 => 3'b010);
+      bins trans2Zero_reps = (3'b100 => 3'b101 => 3'b010);
       bins others = default;
     }
 
     cp_reps_reset_trans_ch0: coverpoint {ch0_cnt_match_reps, ch0_cnt_reset_reps}{
-      bins trans2Zero_reps[] = (2'b10 => 2'b01);
+      bins trans2Zero_reps = (2'b10 => 2'b01);
       bins others = default;
     }
 
     cp_len_reset_trans_ch0: coverpoint {ch0_cnt_match_len, ch0_cnt_len_reset}{
-      bins trans2Zero_len[] = (2'b10 => 2'b01);
+      bins trans2Zero_len = (2'b10 => 2'b01);
       bins others = default;
     }
 
     cp_prediv_reset_trans_ch0: coverpoint {ch0_cnt_match_prediv, ch0_cnt_reset}{
-      bins trans2Zero_prediv[] = (2'b10 => 2'b01);
+      bins trans2Zero_prediv = (2'b10 => 2'b01);
       bins others = default;
     }
 
@@ -143,9 +127,56 @@
       bins one2zero = (1'b1 => 1'b0);
     }
 
-  endgroup : roll_cg
-
- `DV_FCOV_INSTANTIATE_CG(roll_cg, en_full_cov)
+  endgroup : ch0_cnt_reset_cg
+
+ `DV_FCOV_INSTANTIATE_CG(ch0_cnt_reset_cg, en_full_cov)
+
+  covergroup ch1_cnt_reset_cg @(posedge clk_i);
+
+    option.name         = "ch1_cnt_reset_cg";
+    option.comment      = "Counters reset after match";
+
+    cp_reps_trans_ch1: coverpoint {ch1_cnt_match_reps, ch1_cnt_reset_reps, rep_cnt_en_ch1}{
+      bins trans2Zero_reps = (3'b100 => 3'b101 => 3'b010);
+      bins others = default;
+    }
+
+    cp_reps_reset_trans_ch1: coverpoint {ch1_cnt_match_reps, ch1_cnt_reset_reps}{
+      bins trans2Zero_reps = (2'b10 => 2'b01);
+      bins others = default;
+    }
+
+    cp_len_reset_trans_ch1: coverpoint {ch1_cnt_match_len, ch1_cnt_len_reset}{
+      bins trans2Zero_len = (2'b10 => 2'b01);
+      bins others = default;
+    }
+
+    cp_prediv_reset_trans_ch1: coverpoint {ch1_cnt_match_prediv, ch1_cnt_reset}{
+      bins trans2Zero_prediv = (2'b10 => 2'b01);
+      bins others = default;
+    }
+
+    cp_cross_reps_len_prediv_ch1: cross cp_reps_reset_trans_ch1, cp_len_reset_trans_ch1,
+                                    cp_len_reset_trans_ch1;
+
+    cp_match_reps_tr_ch1: coverpoint {ch1_cnt_match_reps}{
+      bins zero2one = (1'b0 => 1'b1);
+      bins one2zero = (1'b1 => 1'b0);
+    }
+
+    cp_reset_reps_tr_ch1: coverpoint {ch1_cnt_reset_reps}{
+      bins zero2one = (1'b0 => 1'b1);
+      bins one2zero = (1'b1 => 1'b0);
+    }
+
+    cp_rep_cnt_en_tr_ch1: coverpoint {rep_cnt_en_ch1}{
+      bins zero2one = (1'b0 => 1'b1);
+      bins one2zero = (1'b1 => 1'b0);
+    }
+
+  endgroup : ch1_cnt_reset_cg
+
+ `DV_FCOV_INSTANTIATE_CG(ch1_cnt_reset_cg, en_full_cov)
 
   covergroup intr_cg @(posedge clk_i);
 
@@ -166,290 +197,6 @@
 
  `DV_FCOV_INSTANTIATE_CG(intr_cg, en_full_cov)
 
-    bit data_match = (tb.dut.u_pattgen_core.ch0_ctrl.data[31:0] == data_max);
-
-  //NOTE upper and lower parts of data cannot be accessed with CHAN* macro
-  //because channels receive merged 64 bit data.
-
-  covergroup data_00_cg @(posedge clk_i);
-
-    option.name         = "data_00_cg";
-    option.comment      = "Data coverage in LSB Chan0";
-
-    cp_data_ch0: coverpoint {tb.dut.u_pattgen_core.ch0_ctrl.data[31:0]}{
-      bins maxim = {data_max};
-      bins mid[] = {[data_min + 1:data_max - 1]};
-      bins minim = {data_min};
-    }
-
-  endgroup : data_00_cg
-
- `DV_FCOV_INSTANTIATE_CG(data_00_cg, en_full_cov)
-
-  covergroup data_01_cg @(posedge clk_i);
-
-    option.name         = "data_01_cg";
-    option.comment      = "Data coverage in MSB Chan0";
-
-    cp_data_ch1: coverpoint {tb.dut.u_pattgen_core.ch0_ctrl.data[63:32]}{
-      bins maxim = {data_max};
-      bins mid[] = {[data_min +1:data_max - 1]};
-      bins minim = {data_min};
-    }
-
-  endgroup : data_01_cg
-
- `DV_FCOV_INSTANTIATE_CG(data_01_cg, en_full_cov)
-
-  covergroup data_10_cg @(posedge clk_i);
-
-    option.name         = "data_10_cg";
-    option.comment      = "Data coverage in LSB Chan1";
-
-    cp_data_ch10: coverpoint {tb.dut.u_pattgen_core.ch1_ctrl.data[31:0]}{
-      bins maxim = {data_max};
-      bins mid[] = {[data_min +1 : data_max - 1]};
-      bins minim = {data_min};
-    }
-
-  endgroup : data_10_cg
-
- `DV_FCOV_INSTANTIATE_CG(data_10_cg, en_full_cov)
-
-  covergroup data_11_cg @(posedge clk_i);
-
-    option.name         = "data_11_cg";
-    option.comment      = "Data coverage in MSB Chan1";
-
-    cp_data_ch1: coverpoint {tb.dut.u_pattgen_core.ch1_ctrl.data[63:32]}{
-      bins maxim = {data_max};
-      bins mid[] = {[data_min + 1:data_max - 1]};
-      bins minim = {data_min};
-    }
-
-  endgroup : data_11_cg
-
- `DV_FCOV_INSTANTIATE_CG(data_11_cg, en_full_cov)
-
-  covergroup prediv_cg @(posedge clk_i);
-
-    option.name         = "prediv_cg";
-    option.comment      = "Chan0 Pre-divide clock coefficient coverage";
-
-    cp_prediv_ch0: coverpoint {`CH0_PATH.prediv_q}{
-      bins maxim = {prediv_max_value};
-      bins mid[] = {[prediv_min_value + 1:prediv_max_value - 1]};
-      bins minim = {prediv_min_value};
-    }
-
-  endgroup : prediv_cg
-
- `DV_FCOV_INSTANTIATE_CG(prediv_cg, en_full_cov)
-
-  covergroup prediv_1_cg @(posedge clk_i);
-
-    option.name         = "prediv_1_cg";
-    option.comment      = "Chan1 Pre-divide clock coefficient coverage";
-
-    cp_prediv_ch1: coverpoint {`CH1_PATH.prediv_q}{
-      bins maxim = {prediv_max_value};
-      bins mid[] = {[prediv_min_value + 1:prediv_max_value - 1]};
-      bins minim = {prediv_min_value};
-    }
-
-  endgroup : prediv_1_cg
-
- `DV_FCOV_INSTANTIATE_CG(prediv_1_cg, en_full_cov)
-
-  covergroup reps_cg @(posedge clk_i);
-
-    option.name         = "reps_cg";
-    option.comment      = "Chan0 repetition coefficient coverage";
-
-    cp_reps_ch0: coverpoint {`CH0_PATH.reps_q}{
-      bins maxim = {reps_max_value};
-      bins mid[] = {[reps_min_value + 1:reps_max_value - 1]};
-      bins minim = {reps_min_value};
-    }
-
-  endgroup : reps_cg
-
- `DV_FCOV_INSTANTIATE_CG(reps_cg, en_full_cov)
-
-  covergroup reps_cg_1 @(posedge clk_i);
-
-    option.name         = "reps_cg_1";
-    option.comment      = "Chan1 repetition coefficient coverage";
-
-    cp_reps_ch1: coverpoint {`CH1_PATH.reps_q}{
-      bins maxim_1 = {reps_max_value};
-      bins mid_1[] = {[reps_min_value + 1:reps_max_value - 1]};
-      bins minim_1 = {reps_min_value};
-
-    }
-
-  endgroup : reps_cg_1
-
- `DV_FCOV_INSTANTIATE_CG(reps_cg_1, en_full_cov)
-
-  covergroup len_cg @(posedge clk_i);
-
-    option.name         = "len_cg";
-    option.comment      = "Chan0 length coverage";
-
-    cp_len_ch0: coverpoint {`CH0_PATH.len_q}{
-      bins maxim = {len_max_value};
-      bins middle[] = {[len_min_value + 1:len_max_value - 1]};
-      bins minim = {len_min_value};
-    }
-
-  endgroup : len_cg
-
- `DV_FCOV_INSTANTIATE_CG(len_cg, en_full_cov)
-
-  covergroup len_cg_1 @(posedge clk_i);
-
-    option.name         = "len_cg_1";
-    option.comment      = "Chan1 length coverage";
-
-    cp_len_ch1: coverpoint {`CH1_PATH.len_q}{
-      bins maxim_1 = {len_max_value};
-      bins middle_1[] = {[len_min_value + 1:len_max_value - 1]};
-      bins minim_1 = {len_min_value};
-
-    }
-
-  endgroup : len_cg_1
-
- `DV_FCOV_INSTANTIATE_CG(len_cg_1, en_full_cov)
-=======
-    wire ch0_cnt_match_prediv = (prediv_q0 == clk_cnt_q0);
-    wire ch0_cnt_reset = (clk_cnt_q0 == 0);
-    wire ch0_cnt_match_len = (len_q0 == bit_cnt_q0);
-    wire ch0_cnt_len_reset = (bit_cnt_q0 == 0);
-    wire ch0_cnt_match_reps = (reps_q0 == rep_cnt_q0);
-    wire ch0_cnt_reset_reps = (rep_cnt_q0 == 0);
-
-    wire ch1_cnt_match_prediv = (prediv_q1 == clk_cnt_q1);
-    wire ch1_cnt_reset = (clk_cnt_q1 == 0);
-    wire ch1_cnt_match_len = (len_q1 == bit_cnt_q1);
-    wire ch1_cnt_len_reset = (bit_cnt_q1 == 0);
-    wire ch1_cnt_match_reps = (reps_q1 == rep_cnt_q1);
-    wire ch1_cnt_reset_reps = (rep_cnt_q1 == 0);
-
-  covergroup ch0_cnt_reset_cg @(posedge clk_i);
-
-    option.name         = "ch0_cnt_reset_cg";
-    option.comment      = "Counters reset after match";
-
-    cp_reps_trans_ch0: coverpoint {ch0_cnt_match_reps, ch0_cnt_reset_reps, rep_cnt_en_ch0}{
-      bins trans2Zero_reps = (3'b100 => 3'b101 => 3'b010);
-      bins others = default;
-    }
-
-    cp_reps_reset_trans_ch0: coverpoint {ch0_cnt_match_reps, ch0_cnt_reset_reps}{
-      bins trans2Zero_reps = (2'b10 => 2'b01);
-      bins others = default;
-    }
-
-    cp_len_reset_trans_ch0: coverpoint {ch0_cnt_match_len, ch0_cnt_len_reset}{
-      bins trans2Zero_len = (2'b10 => 2'b01);
-      bins others = default;
-    }
-
-    cp_prediv_reset_trans_ch0: coverpoint {ch0_cnt_match_prediv, ch0_cnt_reset}{
-      bins trans2Zero_prediv = (2'b10 => 2'b01);
-      bins others = default;
-    }
-
-    cp_cross_reps_len_prediv: cross cp_reps_reset_trans_ch0, cp_len_reset_trans_ch0,
-                                    cp_len_reset_trans_ch0;
-
-    cp_match_reps_tr_ch0: coverpoint {ch0_cnt_match_reps}{
-      bins zero2one = (1'b0 => 1'b1);
-      bins one2zero = (1'b1 => 1'b0);
-    }
-
-    cp_reset_reps_tr_ch0: coverpoint {ch0_cnt_reset_reps}{
-      bins zero2one = (1'b0 => 1'b1);
-      bins one2zero = (1'b1 => 1'b0);
-    }
-
-    cp_rep_cnt_en_tr_ch0: coverpoint {rep_cnt_en_ch0}{
-      bins zero2one = (1'b0 => 1'b1);
-      bins one2zero = (1'b1 => 1'b0);
-    }
-
-  endgroup : ch0_cnt_reset_cg
-
- `DV_FCOV_INSTANTIATE_CG(ch0_cnt_reset_cg, en_full_cov)
-
-  covergroup ch1_cnt_reset_cg @(posedge clk_i);
-
-    option.name         = "ch1_cnt_reset_cg";
-    option.comment      = "Counters reset after match";
-
-    cp_reps_trans_ch1: coverpoint {ch1_cnt_match_reps, ch1_cnt_reset_reps, rep_cnt_en_ch1}{
-      bins trans2Zero_reps = (3'b100 => 3'b101 => 3'b010);
-      bins others = default;
-    }
-
-    cp_reps_reset_trans_ch1: coverpoint {ch1_cnt_match_reps, ch1_cnt_reset_reps}{
-      bins trans2Zero_reps = (2'b10 => 2'b01);
-      bins others = default;
-    }
-
-    cp_len_reset_trans_ch1: coverpoint {ch1_cnt_match_len, ch1_cnt_len_reset}{
-      bins trans2Zero_len = (2'b10 => 2'b01);
-      bins others = default;
-    }
-
-    cp_prediv_reset_trans_ch1: coverpoint {ch1_cnt_match_prediv, ch1_cnt_reset}{
-      bins trans2Zero_prediv = (2'b10 => 2'b01);
-      bins others = default;
-    }
-
-    cp_cross_reps_len_prediv_ch1: cross cp_reps_reset_trans_ch1, cp_len_reset_trans_ch1,
-                                    cp_len_reset_trans_ch1;
-
-    cp_match_reps_tr_ch1: coverpoint {ch1_cnt_match_reps}{
-      bins zero2one = (1'b0 => 1'b1);
-      bins one2zero = (1'b1 => 1'b0);
-    }
-
-    cp_reset_reps_tr_ch1: coverpoint {ch1_cnt_reset_reps}{
-      bins zero2one = (1'b0 => 1'b1);
-      bins one2zero = (1'b1 => 1'b0);
-    }
-
-    cp_rep_cnt_en_tr_ch1: coverpoint {rep_cnt_en_ch1}{
-      bins zero2one = (1'b0 => 1'b1);
-      bins one2zero = (1'b1 => 1'b0);
-    }
-
-  endgroup : ch1_cnt_reset_cg
-
- `DV_FCOV_INSTANTIATE_CG(ch1_cnt_reset_cg, en_full_cov)
-
-  covergroup intr_cg @(posedge clk_i);
-
-    option.name         = "intr_cg";
-    option.comment      = "Interrupts checking";
-
-    cp_intr_enab_ch0: coverpoint
-    u_pattgen_core.reg2hw.intr_enable.done_ch0.q;
-    cp_intr_state_ch0: coverpoint
-    u_pattgen_core.reg2hw.intr_state.done_ch0.q;
-    cp_intr_test_ch0: coverpoint
-    u_pattgen_core.reg2hw.intr_test.done_ch0.q;
-
-    intr_cross: cross cp_intr_enab_ch0, cp_intr_state_ch0, cp_intr_test_ch0;
-
-
-  endgroup : intr_cg
-
- `DV_FCOV_INSTANTIATE_CG(intr_cg, en_full_cov)
-
   //NOTE upper and lower parts of data cannot be accessed with CHAN* macro
   //because channels receive merged 64 bit data.
 
@@ -604,21 +351,15 @@
   endgroup : ch1_len_cg
 
  `DV_FCOV_INSTANTIATE_CG(ch1_len_cg, en_full_cov)
->>>>>>> e1b13492
+
 
   covergroup pattgen_op_cg @(posedge clk_i);
     option.name         = "pattgen_op_cg";
     option.comment      = "Chan0 and Chan1 interrupt done and event done coverage";
 
-    cp_intr_done_ch0_o: coverpoint u_pattgen_core.intr_done_ch0_o;
-    cp_intr_done_ch1_o: coverpoint u_pattgen_core.intr_done_ch1_o;
-<<<<<<< HEAD
-    cp_event_done_ch0: coverpoint  u_pattgen_core.chan0.event_done_o;
-    cp_event_done_ch1: coverpoint  u_pattgen_core.chan1.event_done_o;
-=======
     cp_event_done_ch0: coverpoint  `CH0_PATH.event_done_o;
     cp_event_done_ch1: coverpoint  `CH1_PATH.event_done_o;
->>>>>>> e1b13492
+
 
   endgroup : pattgen_op_cg
 
