--- conflicted
+++ resolved
@@ -464,34 +464,35 @@
       tests: ["rv_dm_halt_resume_whereto"]
     }
     {
-<<<<<<< HEAD
       name: progbuf_exception
       desc: '''
             Verify that writing on DM progbuf registers while abstract command is executing
             causes jtag_dmi_ral.abstractcs.cmderr to be set to 3.
-=======
-      name: progbuf_busy
-      desc: '''
-            Verify that writing on DM progbuf registers while abstract command is executing
-            causes jtag_dmi_ral.abstractcs.busy to be set to 1.
->>>>>>> 882c8620
 
             - Program jtag_dmi_ral.dmcontrol.haltreq to 1'b1.
             - Acknowledge haltreq by setting tl_mem_ral.halted to 0.
             - Send access register abstract command with postexec bit set.
             - Write on any of progbuf registers.
-<<<<<<< HEAD
             - Write on tl_mem_ral.exception register to generate exception.
             - Verify that jtag_dmi_ral.abstractcs.cmderr is set to 3.
             '''
       stage: V1
       tests: ["rv_dm_progbuf_exception"]
-=======
+    }
+    {
+       name: progbuf_busy
+       desc: '''
+             Verify that writing on DM progbuf registers while abstract command is executing
+             causes jtag_dmi_ral.abstractcs.busy to be set to 1.
+
+            - Program jtag_dmi_ral.dmcontrol.haltreq to 1'b1.
+            - Acknowledge haltreq by setting tl_mem_ral.halted to 0.
+            - Send access register abstract command with postexec bit set.
+            - Write on any of progbuf registers.
             - Verify that jtag_dmi_ral.abstractcs.busy is set to 1.
             '''
       stage: V1
       tests: ["rv_dm_progbuf_busy"]
->>>>>>> 882c8620
     }
     {
       name: stress_all
