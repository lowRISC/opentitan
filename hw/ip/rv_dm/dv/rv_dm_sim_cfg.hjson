--- conflicted
+++ resolved
@@ -231,13 +231,13 @@
       reseed: 2
     }
     {
-<<<<<<< HEAD
       name: rv_dm_jtag_dmi_dm_inactive
       uvm_test_seq: rv_dm_jtag_dmi_dm_inactive_vseq
-=======
+      reseed: 2
+    }
+    {
       name: rv_dm_jtag_dtm_idle_hint
       uvm_test_seq: rv_dm_jtag_dtm_idle_hint_vseq
->>>>>>> deb1f9da
       reseed: 2
     }
   ]
