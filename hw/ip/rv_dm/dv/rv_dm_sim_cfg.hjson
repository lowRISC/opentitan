// Copyright lowRISC contributors.
// Licensed under the Apache License, Version 2.0, see LICENSE for details.
// SPDX-License-Identifier: Apache-2.0
{
  // Name of the sim cfg - typically same as the name of the DUT.
  name: rv_dm

  // Top level dut name (sv module).
  dut: rv_dm

  // Top level testbench name (sv module).
  tb: tb

  // Simulator used to sign off this block
  tool: vcs

  // Fusesoc core file used for building the file list.
  fusesoc_core: lowrisc:dv:rv_dm_sim:0.1

  // Testplan hjson file.
  testplan: "{proj_root}/hw/ip/rv_dm/data/rv_dm_testplan.hjson"

  // RAL spec - used to generate the RAL model.
  ral_spec: "{proj_root}/hw/ip/rv_dm/data/rv_dm.hjson"

  // Import additional common sim cfg files.
  import_cfgs: [// Project wide common sim cfg file
                "{proj_root}/hw/dv/tools/dvsim/common_sim_cfg.hjson",
                // Common CIP test lists
                "{proj_root}/hw/dv/tools/dvsim/tests/csr_tests.hjson",
                "{proj_root}/hw/dv/tools/dvsim/tests/mem_tests.hjson",
                "{proj_root}/hw/dv/tools/dvsim/tests/alert_test.hjson",
                "{proj_root}/hw/dv/tools/dvsim/tests/tl_access_tests.hjson",
                "{proj_root}/hw/dv/tools/dvsim/tests/sec_cm_tests.hjson",
                "{proj_root}/hw/dv/tools/dvsim/tests/stress_tests.hjson"]

  // Add additional tops for simulation.
  sim_tops: ["rv_dm_bind", "sec_cm_prim_onehot_check_bind"]

  // Default iterations for all tests - each test entry can override this.
  reseed: 50

  // Enable cdc instrumentation.
  run_opts: ["+cdc_instrumentation_enabled=1"]

  overrides: [
    {
      // This sets the width of UVM data (UVM_REG_DATA_WIDTH) to sufficiently large value. RV_DM DV
      // contains a heterogeneous set of CSR RAL models accessed via TL and the JTAG interface, each
      // requiring a different data width to be set.
      // TODO: Remove these overrides here and the original ones in common_sim_cfg.hjson. None of
      // tese settings are needed.
      name: tl_dw
      value: 64
    }
    {
      name: tl_dbw
      value: 8
    }
    {
      name: default_vcs_cov_cfg_file
      value: "-cm_hier {proj_root}/hw/dv/tools/vcs/cover.cfg+{proj_root}/hw/ip/rv_dm/dv/cov/cover.cfg"
    }
    {
      name: cover_reg_top_vcs_cov_cfg_file
      value: "-cm_hier {proj_root}/hw/dv/tools/vcs/cover_reg_top.cfg+{proj_root}/hw/ip/rv_dm/dv/cov/cover_reg_top.cfg"
    }
  ]

  // Default UVM test and seq class name.
  uvm_test: rv_dm_base_test
  uvm_test_seq: rv_dm_base_vseq

  // TODO: Update cover_reg_top hier file to accommodate JTAG DTM, DM CSRs and debug mem TL
  // interfaces.

  // List of test specifications.
  tests: [
    {
      name: "rv_dm_csr_aliasing"
      build_mode: "cover_reg_top"
      run_opts: ["+csr_aliasing"]
      en_run_modes: ["csr_tests_mode"]
      reseed: 5
      run_opts: ["+test_timeout_ns=100_000_000"]
    }
    {
      name: rv_dm_smoke
      uvm_test_seq: rv_dm_smoke_vseq
      reseed: 2
    }
    {
      name: rv_dm_tap_fsm
      uvm_test_seq: rv_dm_tap_fsm_vseq
      reseed: 1
    }
    {
      name: rv_dm_jtag_dtm_csr_hw_reset
      uvm_test_seq: rv_dm_jtag_dtm_csr_vseq
      build_mode: "cover_reg_top"
      run_opts: ["+en_scb=0", "+csr_hw_reset"]
      reseed: 5
    }
    {
      name: rv_dm_jtag_dtm_csr_rw
      uvm_test_seq: rv_dm_jtag_dtm_csr_vseq
      build_mode: "cover_reg_top"
      run_opts: ["+en_scb=0", "+csr_rw"]
      reseed: 20
    }
    {
      name: rv_dm_jtag_dtm_csr_bit_bash
      uvm_test_seq: rv_dm_jtag_dtm_csr_vseq
      build_mode: "cover_reg_top"
      run_opts: ["+en_scb=0", "+csr_bit_bash"]
      reseed: 5
    }
    {
      name: rv_dm_jtag_dtm_csr_aliasing
      uvm_test_seq: rv_dm_jtag_dtm_csr_vseq
      build_mode: "cover_reg_top"
      run_opts: ["+en_scb=0", "+csr_aliasing"]
      reseed: 5
    }
    {
      name: rv_dm_jtag_dmi_csr_hw_reset
      uvm_test_seq: rv_dm_jtag_dmi_csr_vseq
      build_mode: "cover_reg_top"
      run_opts: ["+en_scb=0", "+csr_hw_reset"]
      reseed: 5
    }
    {
      name: rv_dm_jtag_dmi_csr_rw
      uvm_test_seq: rv_dm_jtag_dmi_csr_vseq
      build_mode: "cover_reg_top"
      run_opts: ["+en_scb=0", "+csr_rw"]
      reseed: 20
    }
    {
      name: rv_dm_jtag_dmi_csr_bit_bash
      uvm_test_seq: rv_dm_jtag_dmi_csr_vseq
      build_mode: "cover_reg_top"
      run_opts: ["+en_scb=0", "+csr_bit_bash"]
      reseed: 5
    }
    {
      name: rv_dm_jtag_dmi_csr_aliasing
      uvm_test_seq: rv_dm_jtag_dmi_csr_vseq
      build_mode: "cover_reg_top"
      run_opts: ["+en_scb=0", "+csr_aliasing"]
      reseed: 5
    }
    {
      name: rv_dm_sba_tl_access
      uvm_test_seq: rv_dm_sba_tl_access_vseq
      reseed: 20
    }
    {
      name: rv_dm_delayed_resp_sba_tl_access
      uvm_test_seq: rv_dm_delayed_resp_sba_tl_access_vseq
      run_opts: ["+zero_delays=0"]
      reseed: 20
    }
    {
      name: rv_dm_bad_sba_tl_access
      uvm_test_seq: rv_dm_bad_sba_tl_access_vseq
      reseed: 20
    }
    {
      name: rv_dm_autoincr_sba_tl_access
      uvm_test_seq: rv_dm_autoincr_sba_tl_access_vseq
      reseed: 20
    }
    {
      name: "rv_dm_tap_fsm_rand_reset"
      uvm_test_seq: "rv_dm_common_vseq"
      build_mode: "cover_reg_top"
      run_opts: ["+run_stress_all_with_rand_reset",
                 "+stress_seq=rv_dm_tap_fsm_vseq",
                 "+en_scb=0"]
      reseed: 40
    }
<<<<<<< HEAD
    {
      name: "jtag_dmi_cmderr_not_supported"
      uvm_test_seq: "rv_dm_cmderr_not_supported_vseq"
=======
     {
      name: jtag_dmi_cmderr_busy
      uvm_test_seq: rv_dm_cmderr_busy_vseq
>>>>>>> dc5c2790
      reseed: 2
    }
  ]

  // List of regressions.
  regressions: [
    {
      name: smoke
      tests: ["rv_dm_smoke",
              "rv_dm_jtag_dtm_csr_hw_reset",
              "rv_dm_jtag_dtm_csr_rw",
              "rv_dm_jtag_dmi_csr_hw_reset",
              "rv_dm_jtag_dmi_csr_rw"]
    }
  ]
}<|MERGE_RESOLUTION|>--- conflicted
+++ resolved
@@ -180,15 +180,14 @@
                  "+en_scb=0"]
       reseed: 40
     }
-<<<<<<< HEAD
     {
       name: "jtag_dmi_cmderr_not_supported"
       uvm_test_seq: "rv_dm_cmderr_not_supported_vseq"
-=======
-     {
+      reseed: 2
+    }
+    {
       name: jtag_dmi_cmderr_busy
       uvm_test_seq: rv_dm_cmderr_busy_vseq
->>>>>>> dc5c2790
       reseed: 2
     }
   ]
