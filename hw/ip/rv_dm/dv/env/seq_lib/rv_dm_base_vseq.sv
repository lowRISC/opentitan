// Copyright lowRISC contributors.
// Licensed under the Apache License, Version 2.0, see LICENSE for details.
// SPDX-License-Identifier: Apache-2.0

class rv_dm_base_vseq extends cip_base_vseq #(
    .RAL_T               (rv_dm_regs_reg_block),
    .CFG_T               (rv_dm_env_cfg),
    .COV_T               (rv_dm_env_cov),
    .VIRTUAL_SEQUENCER_T (rv_dm_virtual_sequencer)
  );
  `uvm_object_utils(rv_dm_base_vseq)
  `uvm_object_new

  // Randomize the initial inputs to the DUT.
  rand lc_ctrl_pkg::lc_tx_t   lc_hw_debug_en;
  rand prim_mubi_pkg::mubi4_t scanmode;
  rand logic [NUM_HARTS-1:0]  unavailable;

  rand int unsigned tck_period_ps;
  constraint tck_period_ps_c {
    tck_period_ps dist {
      [10_000:20_000] :/ 1,  // 50-100MHz
      [20_001:42_000] :/ 1,  // 24-50MHz
      [42_001:100_000] :/ 1  // 10-24MHz
    };
  }

  // SBA TL device sequence. Class member for more controllability.
  protected cip_tl_device_seq m_tl_sba_device_seq;

  // Handles for convenience.
  jtag_dtm_reg_block jtag_dtm_ral;
  jtag_dmi_reg_block jtag_dmi_ral;
  rv_dm_mem_reg_block tl_mem_ral;
  dv_base_reg_block dv_base_ral;

  virtual function void set_handles();
    super.set_handles();
    jtag_dtm_ral = cfg.m_jtag_agent_cfg.jtag_dtm_ral;
    jtag_dmi_ral = cfg.jtag_dmi_ral;
    dv_base_ral = cfg.ral_models["rv_dm_mem_reg_block"];
    `downcast(tl_mem_ral,dv_base_ral);
  endfunction

  task pre_start();
    // Initialize the input signals with defaults at the start of the sim.
    `DV_CHECK_MEMBER_RANDOMIZE_FATAL(lc_hw_debug_en)
    cfg.rv_dm_vif.lc_hw_debug_en <= lc_hw_debug_en;
    `DV_CHECK_MEMBER_RANDOMIZE_FATAL(scanmode)
    cfg.rv_dm_vif.scanmode <= scanmode;
    `DV_CHECK_MEMBER_RANDOMIZE_FATAL(unavailable)
    cfg.rv_dm_vif.unavailable <= unavailable;
    super.pre_start();
  endtask

  virtual task dut_init(string reset_kind = "HARD");
    super.dut_init();
    // TODO: Randomize the contents of the debug ROM & the program buffer once out of reset.

    // "Activate" the DM to facilitate ease of testing.
    csr_wr(.ptr(jtag_dmi_ral.dmcontrol.dmactive), .value(1), .blocking(1), .predict(1));

    // Start the SBA TL device seq.
    sba_tl_device_seq_start();
  endtask

  // Have scan reset also applied at the start.
  virtual task apply_reset(string kind = "HARD");
    cfg.m_jtag_agent_cfg.vif.set_tck_period_ps(tck_period_ps);
    fork
      if (kind inside {"HARD", "TRST"}) begin
        jtag_dtm_ral.reset("HARD");
        jtag_dmi_ral.reset("HARD");
        cfg.m_jtag_agent_cfg.vif.do_trst_n();
      end
      if (kind inside {"HARD", "SCAN"}) apply_scan_reset();
      super.apply_reset(kind);
    join
  endtask

  // Apply scan reset.
  virtual task apply_scan_reset();
    uint delay;
    `DV_CHECK_STD_RANDOMIZE_WITH_FATAL(delay, delay inside {[0:1000]};) // ns
    #(delay * 1ns);
    cfg.rv_dm_vif.scan_rst_n <= 1'b0;
    // Wait for core clock cycles.
    `DV_CHECK_STD_RANDOMIZE_WITH_FATAL(delay, delay inside {[2:50]};) // cycles
    cfg.clk_rst_vif.wait_clks(delay);
    `DV_CHECK_STD_RANDOMIZE_WITH_FATAL(delay, delay inside {[0:1000]};) // ns
    cfg.rv_dm_vif.scan_rst_n <= 1'b1;
  endtask

  virtual task apply_resets_concurrently(int reset_duration_ps = 0);
    int trst_n_duration_ps = cfg.m_jtag_agent_cfg.vif.tck_period_ps * $urandom_range(5, 20) *
        1000_000;
    cfg.rv_dm_vif.scan_rst_n <= 1'b0;
    cfg.m_jtag_agent_cfg.vif.trst_n <= 1'b0;
    super.apply_resets_concurrently(dv_utils_pkg::max2(reset_duration_ps, trst_n_duration_ps));
    cfg.m_jtag_agent_cfg.vif.trst_n <= 1'b1;
    cfg.rv_dm_vif.scan_rst_n <= 1'b1;
  endtask

  virtual task dut_shutdown();
    sba_tl_device_seq_stop();
    // Check for pending rv_dm operations and wait for them to complete.
    // TODO: Improve this later.
    cfg.clk_rst_vif.wait_clks(200);
  endtask

  // Spawns off a thread to auto-respond to incoming TL accesses on the SBA host interface.
  virtual task sba_tl_device_seq_start(int min_rsp_delay = 0,
                                       int max_rsp_delay = 80,
                                       int rsp_abort_pct = 25,
                                       int d_error_pct = 0,
                                       int d_chan_intg_err_pct = 0);
    m_tl_sba_device_seq = cip_tl_device_seq::type_id::create("m_tl_sba_device_seq");
    m_tl_sba_device_seq.min_rsp_delay = min_rsp_delay;
    m_tl_sba_device_seq.max_rsp_delay = max_rsp_delay;
    m_tl_sba_device_seq.rsp_abort_pct = rsp_abort_pct;
    m_tl_sba_device_seq.d_error_pct = d_error_pct;
    m_tl_sba_device_seq.d_chan_intg_err_pct = d_chan_intg_err_pct;
    `DV_CHECK_RANDOMIZE_FATAL(m_tl_sba_device_seq)
    `uvm_info(`gfn, "Started running m_tl_sba_device_seq", UVM_MEDIUM)
    fork m_tl_sba_device_seq.start(p_sequencer.tl_sba_sequencer_h); join_none
    // To ensure the seq above starts executing before the code following it starts executing.
    #0;
    // TODO: sba_tl_device_seq_disable_tlul_assert_host_sba_resp_svas();
  endtask

  // Stop running the m_tl_sba_device_seq seq.
  virtual task sba_tl_device_seq_stop();
    m_tl_sba_device_seq.seq_stop();
    `uvm_info(`gfn, "Stopped running m_tl_sba_device_seq", UVM_MEDIUM)
  endtask

  // Task forked off to disable TLUL host SBA assertions when injecting intg errors on the response
  // channel.
  virtual task sba_tl_device_seq_disable_tlul_assert_host_sba_resp_svas();
    fork
      begin: isolation_thread
        fork
          forever @m_tl_sba_device_seq.inject_d_chan_intg_err begin
            cfg.rv_dm_vif.disable_tlul_assert_host_sba_resp_svas =
                m_tl_sba_device_seq.inject_d_chan_intg_err;
          end
          m_tl_sba_device_seq.wait_for_sequence_state(UVM_FINISHED);
        join_any
        disable fork;
      end
    join_none
  endtask
    uvm_reg_data_t data;
    uvm_reg_data_t rdata;
  task write_chk (input uvm_object ptr,input int cmderr,input int command);
<<<<<<< HEAD
  repeat ($urandom_range(1, 10)) begin
=======
   repeat ($urandom_range(1, 10)) begin
>>>>>>> b2ae6ff0
    data = $urandom;
    csr_wr(.ptr(tl_mem_ral.halted), .value(data));
    cfg.clk_rst_vif.wait_clks($urandom_range(0, 1000));
    csr_wr(.ptr(jtag_dmi_ral.command), .value(command));
    csr_wr(.ptr(ptr), .value(data));
    cfg.clk_rst_vif.wait_clks($urandom_range(0, 1000));
    csr_rd(.ptr(jtag_dmi_ral.abstractcs), .value(rdata));
    cfg.clk_rst_vif.wait_clks($urandom_range(0, 1000));
    `DV_CHECK_EQ(cmderr,get_field_val(jtag_dmi_ral.abstractcs.cmderr,rdata));
    cfg.clk_rst_vif.wait_clks($urandom_range(1, 10));
    end
  endtask
  task read_chk (input uvm_object ptr,input int cmderr,input int command);
<<<<<<< HEAD
  repeat ($urandom_range(1, 10)) begin
=======
   repeat ($urandom_range(1, 10)) begin
>>>>>>> b2ae6ff0
    data = $urandom;
    csr_wr(.ptr(tl_mem_ral.halted), .value(data));
    cfg.clk_rst_vif.wait_clks($urandom_range(0, 1000));
    csr_wr(.ptr(jtag_dmi_ral.command), .value(command));
    csr_rd(.ptr(ptr), .value(data));
    cfg.clk_rst_vif.wait_clks($urandom_range(0, 1000));
    csr_rd(.ptr(jtag_dmi_ral.abstractcs), .value(rdata));
    cfg.clk_rst_vif.wait_clks($urandom_range(0, 1000));
    `DV_CHECK_EQ(cmderr,get_field_val(jtag_dmi_ral.abstractcs.cmderr,rdata));
    cfg.clk_rst_vif.wait_clks($urandom_range(1, 10));
    end
  endtask

endclass : rv_dm_base_vseq<|MERGE_RESOLUTION|>--- conflicted
+++ resolved
@@ -153,11 +153,7 @@
     uvm_reg_data_t data;
     uvm_reg_data_t rdata;
   task write_chk (input uvm_object ptr,input int cmderr,input int command);
-<<<<<<< HEAD
-  repeat ($urandom_range(1, 10)) begin
-=======
-   repeat ($urandom_range(1, 10)) begin
->>>>>>> b2ae6ff0
+    repeat ($urandom_range(1, 10)) begin
     data = $urandom;
     csr_wr(.ptr(tl_mem_ral.halted), .value(data));
     cfg.clk_rst_vif.wait_clks($urandom_range(0, 1000));
@@ -171,11 +167,7 @@
     end
   endtask
   task read_chk (input uvm_object ptr,input int cmderr,input int command);
-<<<<<<< HEAD
   repeat ($urandom_range(1, 10)) begin
-=======
-   repeat ($urandom_range(1, 10)) begin
->>>>>>> b2ae6ff0
     data = $urandom;
     csr_wr(.ptr(tl_mem_ral.halted), .value(data));
     cfg.clk_rst_vif.wait_clks($urandom_range(0, 1000));
