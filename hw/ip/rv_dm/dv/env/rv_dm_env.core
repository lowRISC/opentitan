CAPI=2:
# Copyright lowRISC contributors.
# Licensed under the Apache License, Version 2.0, see LICENSE for details.
# SPDX-License-Identifier: Apache-2.0
name: "lowrisc:dv:rv_dm_env:0.1"
description: "RV_DM DV UVM environment"
filesets:
  files_dv:
    depend:
      - lowrisc:dv:ralgen
      - lowrisc:dv:cip_lib
      - lowrisc:dv:dv_base_reg
      - lowrisc:dv:jtag_agent
      - lowrisc:dv:jtag_dmi_agent
      - lowrisc:opentitan:bus_params_pkg
      # Note: This core pulls in an rv_dm implementation. We actually
      # just need the package (dm_pkg.sv) for DV here.
      - pulp-platform:riscv-dbg:0.1
    files:
      - rv_dm_env_pkg.sv
      - rv_dm_if.sv
      - rv_dm_env_cfg.sv: {is_include_file: true}
      - rv_dm_env_cov.sv: {is_include_file: true}
      - rv_dm_virtual_sequencer.sv: {is_include_file: true}
      - rv_dm_scoreboard.sv: {is_include_file: true}
      - rv_dm_env.sv: {is_include_file: true}
      - seq_lib/rv_dm_vseq_list.sv: {is_include_file: true}
      - seq_lib/rv_dm_base_vseq.sv: {is_include_file: true}
      - seq_lib/rv_dm_common_vseq.sv: {is_include_file: true}
      - seq_lib/rv_dm_smoke_vseq.sv: {is_include_file: true}
      - seq_lib/rv_dm_jtag_dtm_csr_vseq.sv: {is_include_file: true}
      - seq_lib/rv_dm_jtag_dmi_csr_vseq.sv: {is_include_file: true}
      - seq_lib/rv_dm_sba_tl_access_vseq_lib.sv: {is_include_file: true}
      - seq_lib/rv_dm_tap_fsm_vseq.sv: {is_include_file: true}
      - seq_lib/rv_dm_cmderr_busy_vseq.sv: {is_include_file: true}
      - seq_lib/rv_dm_cmderr_not_supported_vseq.sv: {is_include_file: true}
      - seq_lib/rv_dm_cmderr_exception_vseq.sv: {is_include_file: true}
      - seq_lib/rv_dm_mem_tl_access_halted_vseq.sv: {is_include_file: true}
      - seq_lib/rv_dm_mem_tl_access_resuming_vseq.sv: {is_include_file: true}
      - seq_lib/rv_dm_hart_unavail_vseq.sv: {is_include_file: true}
      - seq_lib/rv_dm_cmderr_halt_resume_vseq.sv: {is_include_file: true}
      - seq_lib/rv_dm_dataaddr_rw_access_vseq.sv: {is_include_file: true}
      - seq_lib/rv_dm_halt_resume_whereto_vseq.sv: {is_include_file: true}
      - seq_lib/rv_dm_ndmreset_req_vseq.sv: {is_include_file: true}
      - seq_lib/rv_dm_jtag_dtm_idle_hint_vseq.sv: {is_include_file: true}
      - seq_lib/rv_dm_jtag_dmi_dm_inactive_vseq.sv: {is_include_file: true}
      - seq_lib/rv_dm_jtag_dmi_debug_disabled_vseq.sv: {is_include_file: true}
      - seq_lib/rv_dm_jtag_dtm_hard_reset_vseq.sv: {is_include_file: true}
      - seq_lib/rv_dm_stress_all_vseq.sv: {is_include_file: true}
<<<<<<< HEAD
      - seq_lib/rv_dm_progbuf_exception_vseq.sv: {is_include_file: true}
=======
      - seq_lib/rv_dm_progbuf_busy_vseq.sv: {is_include_file: true}
>>>>>>> 882c8620
    file_type: systemVerilogSource

generate:
  ral:
    generator: ralgen
    parameters:
      name: rv_dm
      ip_hjson: ../../data/rv_dm.hjson

targets:
  default:
    filesets:
      - files_dv
    generate:
      - ral<|MERGE_RESOLUTION|>--- conflicted
+++ resolved
@@ -47,11 +47,8 @@
       - seq_lib/rv_dm_jtag_dmi_debug_disabled_vseq.sv: {is_include_file: true}
       - seq_lib/rv_dm_jtag_dtm_hard_reset_vseq.sv: {is_include_file: true}
       - seq_lib/rv_dm_stress_all_vseq.sv: {is_include_file: true}
-<<<<<<< HEAD
       - seq_lib/rv_dm_progbuf_exception_vseq.sv: {is_include_file: true}
-=======
       - seq_lib/rv_dm_progbuf_busy_vseq.sv: {is_include_file: true}
->>>>>>> 882c8620
     file_type: systemVerilogSource
 
 generate:
