--- conflicted
+++ resolved
@@ -31,11 +31,8 @@
       - seq_lib/rv_dm_jtag_dmi_csr_vseq.sv: {is_include_file: true}
       - seq_lib/rv_dm_sba_tl_access_vseq_lib.sv: {is_include_file: true}
       - seq_lib/rv_dm_tap_fsm_vseq.sv: {is_include_file: true}
-<<<<<<< HEAD
       - seq_lib/rv_dm_cmderr_not_supported_vseq.sv: {is_include_file: true}
-=======
       - seq_lib/rv_dm_cmderr_busy_vseq.sv: {is_include_file: true}
->>>>>>> dc5c2790
     file_type: systemVerilogSource
 
 generate:
