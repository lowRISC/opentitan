// Copyright lowRISC contributors.
// Licensed under the Apache License, Version 2.0, see LICENSE for details.
// SPDX-License-Identifier: Apache-2.0

`include "prim_assert.sv"

/**
 * OpenTitan Big Number Accelerator (OTBN)
 */
module otbn
  import prim_alert_pkg::*;
  import otbn_pkg::*;
(
  input clk_i,
  input rst_ni,

  input  tlul_pkg::tl_h2d_t tl_i,
  output tlul_pkg::tl_d2h_t tl_o,

  // Inter-module signals
  output logic idle_o,

  // Interrupts
  output logic intr_done_o,
  output logic intr_err_o,

  // Alerts
  input  prim_alert_pkg::alert_rx_t [otbn_pkg::NumAlerts-1:0] alert_rx_i,
  output prim_alert_pkg::alert_tx_t [otbn_pkg::NumAlerts-1:0] alert_tx_o

  // CSRNG interface
  // TODO: Needs to be connected to RNG distribution network (#2638)
);

  import otbn_reg_pkg::*;
  import prim_util_pkg::vbits;

  // The OTBN_*_SIZE parameters are auto-generated by regtool and come from the
  // bus window sizes; they are given in bytes.
  localparam int ImemSizeByte = otbn_reg_pkg::OTBN_IMEM_SIZE;
  localparam int DmemSizeByte = otbn_reg_pkg::OTBN_DMEM_SIZE;

  localparam int ImemAddrWidth = vbits(ImemSizeByte);
  localparam int DmemAddrWidth = vbits(DmemSizeByte);

  localparam int OTBNModel = 1; // TODO: Instead use package?

  logic start;
  logic busy_d, busy_q;
  logic done;

  logic        err_valid;
  logic [31:0] err_code;

  logic [ImemAddrWidth-1:0] start_addr;

  otbn_reg2hw_t reg2hw;
  otbn_hw2reg_t hw2reg;

  // Bus device windows, as specified in otbn.hjson
  typedef enum int {
    TlWinImem = 0,
    TlWinDmem = 1
  } tl_win_e;

  tlul_pkg::tl_h2d_t tl_win_h2d [2];
  tlul_pkg::tl_d2h_t tl_win_d2h [2];


  // Inter-module signals ======================================================

  // TODO: Better define what "idle" means -- only the core, or also the
  // register interface?
  assign idle_o = ~busy_q | ~start;


  // Interrupts ================================================================

  prim_intr_hw #(
    .Width(1)
  ) u_intr_hw_done (
    .event_intr_i           (done),
    .reg2hw_intr_enable_q_i (reg2hw.intr_enable.done.q),
    .reg2hw_intr_test_q_i   (reg2hw.intr_test.done.q),
    .reg2hw_intr_test_qe_i  (reg2hw.intr_test.done.qe),
    .reg2hw_intr_state_q_i  (reg2hw.intr_state.done.q),
    .hw2reg_intr_state_de_o (hw2reg.intr_state.done.de),
    .hw2reg_intr_state_d_o  (hw2reg.intr_state.done.d),
    .intr_o                 (intr_done_o)
  );
  prim_intr_hw #(
    .Width(1)
  ) u_intr_hw_err (
    .event_intr_i           (err_valid),
    .reg2hw_intr_enable_q_i (reg2hw.intr_enable.err.q),
    .reg2hw_intr_test_q_i   (reg2hw.intr_test.err.q),
    .reg2hw_intr_test_qe_i  (reg2hw.intr_test.err.qe),
    .reg2hw_intr_state_q_i  (reg2hw.intr_state.err.q),
    .hw2reg_intr_state_de_o (hw2reg.intr_state.err.de),
    .hw2reg_intr_state_d_o  (hw2reg.intr_state.err.d),
    .intr_o                 (intr_err_o)
  );


  // Registers =================================================================

  otbn_reg_top u_reg (
    .clk_i,
    .rst_ni,
    .tl_i,
    .tl_o,
    .tl_win_o (tl_win_h2d),
    .tl_win_i (tl_win_d2h),

    .reg2hw,
    .hw2reg,

    .devmode_i (1'b0)
  );

  // CMD register
  assign start = reg2hw.cmd.start.qe & reg2hw.cmd.start.q;

  // STATUS register
  assign hw2reg.status.busy.d = busy_q;
  assign hw2reg.status.dummy.d = 1'b0;

  // ERR_CODE register
  assign hw2reg.err_code.de = err_valid;
  assign hw2reg.err_code.d  = err_code;

  // START_ADDR register
  assign start_addr = reg2hw.start_addr.q[ImemAddrWidth-1:0];

  // Errors ====================================================================

  // err_valid goes high if there is a new error this cycle. This causes the
  // register block to take a new error code (stored as ERR_CODE) and triggers
  // an interrupt. To ensure software on the host CPU only sees the first event
  // in a series, err_valid is squashed if there is an existing error. Software
  // should read the ERR_CODE register before clearing the interrupt to avoid
  // race conditions.
  assign err_valid = ~reg2hw.intr_state.err.q &
    (1'b0); // TODO: OR error signals here.

  always_comb begin
    err_code = ErrCodeNoError;
    unique case (1'b1)
      // TODO: Add more errors here.

      default: begin
        err_code = ErrCodeNoError;
      end
    endcase
  end

  // Instruction Memory (IMEM) =================================================

  localparam int ImemSizeWords = ImemSizeByte / 4;
  localparam int ImemIndexWidth = vbits(ImemSizeWords);

  // Access select to IMEM: core (1), or bus (0)
  logic imem_access_core;

  logic imem_req;
  logic imem_write;
  logic [ImemIndexWidth-1:0] imem_index;
  logic [31:0] imem_wdata;
  logic [31:0] imem_wmask;
  logic [31:0] imem_rdata;
  logic imem_rvalid;
  logic [1:0] imem_rerror;

  logic imem_req_core;
  logic imem_write_core;
  logic [ImemIndexWidth-1:0] imem_index_core;
  logic [31:0] imem_wdata_core;
  logic [31:0] imem_rdata_core;
  logic imem_rvalid_core;
  logic [1:0] imem_rerror_core;

  logic imem_req_bus;
  logic imem_write_bus;
  logic [ImemIndexWidth-1:0] imem_index_bus;
  logic [31:0] imem_wdata_bus;
  logic [31:0] imem_wmask_bus;
  logic [31:0] imem_rdata_bus;
  logic imem_rvalid_bus;
  logic [1:0] imem_rerror_bus;

  logic [ImemAddrWidth-1:0] imem_addr_core;
  assign imem_index_core = imem_addr_core[ImemAddrWidth-1:2];

  logic [1:0] unused_imem_addr_core_wordbits;
  assign unused_imem_addr_core_wordbits = imem_addr_core[1:0];

  prim_ram_1p_adv #(
    .Width           (32),
    .Depth           (ImemSizeWords),
    .DataBitsPerMask (32), // Write masks are not supported.
    .CfgW            (8)
  ) u_imem (
    .clk_i,
    .rst_ni,
    .req_i    (imem_req),
    .write_i  (imem_write),
    .addr_i   (imem_index),
    .wdata_i  (imem_wdata),
    .wmask_i  (imem_wmask),
    .rdata_o  (imem_rdata),
    .rvalid_o (imem_rvalid),
    .rerror_o (imem_rerror),
    .cfg_i    ('0)
  );

  // IMEM access from main TL-UL bus
  logic imem_gnt_bus;
  assign imem_gnt_bus = imem_req_bus & ~imem_access_core;

  tlul_adapter_sram #(
    .SramAw      (ImemIndexWidth),
    .SramDw      (32),
    .Outstanding (1),
    .ByteAccess  (0),
    .ErrOnRead   (0)
  ) u_tlul_adapter_sram_imem (
    .clk_i,
    .rst_ni,
    .tl_i   (tl_win_h2d[TlWinImem]),
    .tl_o   (tl_win_d2h[TlWinImem]),

    .req_o    (imem_req_bus   ),
    .gnt_i    (imem_gnt_bus   ),
    .we_o     (imem_write_bus ),
    .addr_o   (imem_index_bus ),
    .wdata_o  (imem_wdata_bus ),
    .wmask_o  (imem_wmask_bus ),
    .rdata_i  (imem_rdata_bus ),
    .rvalid_i (imem_rvalid_bus),
    .rerror_i (imem_rerror_bus)
  );

  // Mux core and bus access into IMEM
  assign imem_access_core = busy_q;

  assign imem_req   = imem_access_core ? imem_req_core   : imem_req_bus;
  assign imem_write = imem_access_core ? imem_write_core : imem_write_bus;
  assign imem_index = imem_access_core ? imem_index_core : imem_index_bus;
  assign imem_wdata = imem_access_core ? imem_wdata_core : imem_wdata_bus;

  // The instruction memory only supports 32b word writes, so we hardcode its
  // wmask here.
  //
  // Since this could cause confusion if the bus tried to do a partial write
  // (which wasn't caught in the TLUL adapter for some reason), we assert that
  // the wmask signal from the bus is indeed '1 when it requests a write. We
  // don't have the corresponding check for writes from the core because the
  // core cannot perform writes (and has no imem_wmask_o port).
  assign imem_wmask = 32'hFFFFFFFF;
  `ASSERT(ImemWmaskBusIsFullWord_A,
      imem_req_bus && imem_write_bus |-> imem_wmask_bus == 32'hFFFFFFFF)

  // Explicitly tie off bus interface during core operation to avoid leaking
  // the currently executed instruction from IMEM through the bus
  // unintentionally.
  assign imem_rdata_bus  = !imem_access_core ? imem_rdata : 32'b0;
  assign imem_rdata_core = imem_rdata;

  assign imem_rvalid_bus  = !imem_access_core ? imem_rvalid : 1'b0;
  assign imem_rvalid_core = imem_access_core ? imem_rvalid : 1'b0;

  // Since rerror depends on rvalid we could save this mux, but could
  // potentially leak rerror to the bus. Err on the side of caution.
  assign imem_rerror_bus  = !imem_access_core ? imem_rerror : 2'b00;
  assign imem_rerror_core = imem_rerror;


  // Data Memory (DMEM) ========================================================

  localparam int DmemSizeWords = DmemSizeByte / (WLEN / 8);
  localparam int DmemIndexWidth = vbits(DmemSizeWords);

  // Access select to DMEM: core (1), or bus (0)
  logic dmem_access_core;

  logic dmem_req;
  logic dmem_write;
  logic [DmemIndexWidth-1:0] dmem_index;
  logic [WLEN-1:0] dmem_wdata;
  logic [WLEN-1:0] dmem_wmask;
  logic [WLEN-1:0] dmem_rdata;
  logic dmem_rvalid;
  logic [1:0] dmem_rerror;

  logic dmem_req_core;
  logic dmem_write_core;
  logic [DmemIndexWidth-1:0] dmem_index_core;
  logic [WLEN-1:0] dmem_wdata_core;
  logic [WLEN-1:0] dmem_wmask_core;
  logic [WLEN-1:0] dmem_rdata_core;
  logic dmem_rvalid_core;
  logic [1:0] dmem_rerror_core;

  logic dmem_req_bus;
  logic dmem_write_bus;
  logic [DmemIndexWidth-1:0] dmem_index_bus;
  logic [WLEN-1:0] dmem_wdata_bus;
  logic [WLEN-1:0] dmem_wmask_bus;
  logic [WLEN-1:0] dmem_rdata_bus;
  logic dmem_rvalid_bus;
  logic [1:0] dmem_rerror_bus;

  logic [DmemAddrWidth-1:0] dmem_addr_core;
  assign dmem_index_core = dmem_addr_core[DmemAddrWidth-1:DmemAddrWidth-DmemIndexWidth];

  prim_ram_1p_adv #(
    .Width           (WLEN),
    .Depth           (DmemSizeWords),
    .DataBitsPerMask (32), // 32b write masks for 32b word writes from bus
    .CfgW            (8)
  ) u_dmem (
    .clk_i,
    .rst_ni,
    .req_i    (dmem_req),
    .write_i  (dmem_write),
    .addr_i   (dmem_index),
    .wdata_i  (dmem_wdata),
    .wmask_i  (dmem_wmask),
    .rdata_o  (dmem_rdata),
    .rvalid_o (dmem_rvalid),
    .rerror_o (dmem_rerror),
    .cfg_i    ('0)
  );

  // DMEM access from main TL-UL bus
  logic dmem_gnt_bus;
  assign dmem_gnt_bus = dmem_req_bus & ~dmem_access_core;

  tlul_adapter_sram #(
    .SramAw      (DmemIndexWidth),
    .SramDw      (WLEN),
    .Outstanding (1),
    .ByteAccess  (0),
    .ErrOnRead   (0)
  ) u_tlul_adapter_sram_dmem (
    .clk_i,
    .rst_ni,

    .tl_i     (tl_win_h2d[TlWinDmem]),
    .tl_o     (tl_win_d2h[TlWinDmem]),

    .req_o    (dmem_req_bus   ),
    .gnt_i    (dmem_gnt_bus   ),
    .we_o     (dmem_write_bus ),
    .addr_o   (dmem_index_bus ),
    .wdata_o  (dmem_wdata_bus ),
    .wmask_o  (dmem_wmask_bus ),
    .rdata_i  (dmem_rdata_bus ),
    .rvalid_i (dmem_rvalid_bus),
    .rerror_i (dmem_rerror_bus)
  );

  // Mux core and bus access into dmem
  assign dmem_access_core = busy_q;

  assign dmem_req   = dmem_access_core ? dmem_req_core   : dmem_req_bus;
  assign dmem_write = dmem_access_core ? dmem_write_core : dmem_write_bus;
  assign dmem_wmask = dmem_access_core ? dmem_wmask_core : dmem_wmask_bus;
  assign dmem_index = dmem_access_core ? dmem_index_core : dmem_index_bus;
  assign dmem_wdata = dmem_access_core ? dmem_wdata_core : dmem_wdata_bus;

  // Explicitly tie off bus interface during core operation to avoid leaking
  // DMEM data through the bus unintentionally.
  assign dmem_rdata_bus  = !dmem_access_core ? dmem_rdata : '0;
  assign dmem_rdata_core = dmem_rdata;

  assign dmem_rvalid_bus  = !dmem_access_core ? dmem_rvalid : 1'b0;
  assign dmem_rvalid_core = dmem_access_core  ? dmem_rvalid : 1'b0;

  // Since rerror depends on rvalid we could save this mux, but could
  // potentially leak rerror to the bus. Err on the side of caution.
  assign dmem_rerror_bus  = !dmem_access_core ? dmem_rerror : 2'b00;
  assign dmem_rerror_core = dmem_rerror;


  // Alerts ====================================================================

  logic [NumAlerts-1:0] alerts;
  assign alerts[AlertImemUncorrectable] = imem_rerror[1];
  assign alerts[AlertDmemUncorrectable] = dmem_rerror[1];
  assign alerts[AlertRegUncorrectable] = 1'b0; // TODO: Implement
  for (genvar i = 0; i < NumAlerts; i++) begin: gen_alert_tx
    prim_alert_sender #(
      .AsyncOn(AlertAsyncOn[i])
    ) i_prim_alert_sender (
      .clk_i,
      .rst_ni,
      .alert_i    (alerts[i]    ),
      .alert_rx_i (alert_rx_i[i]),
      .alert_tx_o (alert_tx_o[i])
    );
  end


  // OTBN Core =================================================================

  always_ff @(posedge clk_i or negedge rst_ni) begin
    if (!rst_ni) begin
      busy_q <= 1'b0;
    end else begin
      busy_q <= busy_d;
    end
  end
  assign busy_d = (busy_q | start) & ~done;

  if (OTBNModel) begin : gen_impl_model
    localparam ImemScope = "TOP.top_earlgrey_verilator.top_earlgrey.u_otbn.u_imem.u_mem.gen_generic.u_impl_generic";
    localparam DmemScope = "TOP.top_earlgrey_verilator.top_earlgrey.u_otbn.u_dmem.u_mem.gen_generic.u_impl_generic";

<<<<<<< HEAD
    otbn_core_model #(
      .DmemSizeByte(DmemSizeByte),
      .ImemSizeByte(ImemSizeByte),
      .DmemScope(DmemScope),
      .ImemScope(ImemScope)
    ) u_otbn_core_model (
      .clk_i,
      .rst_ni,

      .start_i (start),
      .done_o  (done),

      .start_addr_i  (start_addr),

      .imem_req_o    (imem_req_core),
      .imem_write_o  (imem_write_core),
      .imem_addr_o   (imem_addr_core),
      .imem_wdata_o  (imem_wdata_core),
      .imem_rdata_i  (imem_rdata_core),
      .imem_rvalid_i (imem_rvalid_core),
      .imem_rerror_i (imem_rerror_core),

      .dmem_req_o    (dmem_req_core),
      .dmem_write_o  (dmem_write_core),
      .dmem_addr_o   (dmem_addr_core),
      .dmem_wdata_o  (dmem_wdata_core),
      .dmem_wmask_o  (dmem_wmask_core),
      .dmem_rdata_i  (dmem_rdata_core),
      .dmem_rvalid_i (dmem_rvalid_core),
      .dmem_rerror_i (dmem_rerror_core)
    );
  end else begin : gen_impl_rtl
    otbn_core #(
      .DmemSizeByte(DmemSizeByte),
      .ImemSizeByte(ImemSizeByte)
    ) u_otbn_core (
      .clk_i,
      .rst_ni,

      .start_i (start),
      .done_o  (done),

      .start_addr_i  (start_addr),

      .imem_req_o    (imem_req_core),
      .imem_write_o  (imem_write_core),
      .imem_addr_o   (imem_addr_core),
      .imem_wdata_o  (imem_wdata_core),
      .imem_rdata_i  (imem_rdata_core),
      .imem_rvalid_i (imem_rvalid_core),
      .imem_rerror_i (imem_rerror_core),

      .dmem_req_o    (dmem_req_core),
      .dmem_write_o  (dmem_write_core),
      .dmem_addr_o   (dmem_addr_core),
      .dmem_wdata_o  (dmem_wdata_core),
      .dmem_wmask_o  (dmem_wmask_core),
      .dmem_rdata_i  (dmem_rdata_core),
      .dmem_rvalid_i (dmem_rvalid_core),
      .dmem_rerror_i (dmem_rerror_core)
    );
  end
=======
    .start_i (start),
    .done_o  (done),

    .start_addr_i  (start_addr),

    .imem_req_o    (imem_req_core),
    .imem_addr_o   (imem_addr_core),
    .imem_wdata_o  (imem_wdata_core),
    .imem_rdata_i  (imem_rdata_core),
    .imem_rvalid_i (imem_rvalid_core),
    .imem_rerror_i (imem_rerror_core),

    .dmem_req_o    (dmem_req_core),
    .dmem_write_o  (dmem_write_core),
    .dmem_addr_o   (dmem_addr_core),
    .dmem_wdata_o  (dmem_wdata_core),
    .dmem_wmask_o  (dmem_wmask_core),
    .dmem_rdata_i  (dmem_rdata_core),
    .dmem_rvalid_i (dmem_rvalid_core),
    .dmem_rerror_i (dmem_rerror_core)
  );
>>>>>>> 6302a55d

  // The core can never signal a write to IMEM
  assign imem_write_core = 1'b0;

  // LFSR ======================================================================

  // TODO: Potentially insert local LFSR, or use output from RNG distribution
  // network directly, depending on availability. Revisit once CSRNG interface
  // is known (#2638).


  // Asserts ===================================================================

  // All outputs should be known value after reset
  `ASSERT_KNOWN(TlODValidKnown_A, tl_o.d_valid)
  `ASSERT_KNOWN(TlOAReadyKnown_A, tl_o.a_ready)
  `ASSERT_KNOWN(IntrDoneOKnown_A, intr_done_o)
  `ASSERT_KNOWN(IntrErrOKnown_A, intr_err_o)
  `ASSERT_KNOWN(AlertTxOKnown_A, alert_tx_o)

endmodule<|MERGE_RESOLUTION|>--- conflicted
+++ resolved
@@ -417,7 +417,6 @@
     localparam ImemScope = "TOP.top_earlgrey_verilator.top_earlgrey.u_otbn.u_imem.u_mem.gen_generic.u_impl_generic";
     localparam DmemScope = "TOP.top_earlgrey_verilator.top_earlgrey.u_otbn.u_dmem.u_mem.gen_generic.u_impl_generic";
 
-<<<<<<< HEAD
     otbn_core_model #(
       .DmemSizeByte(DmemSizeByte),
       .ImemSizeByte(ImemSizeByte),
@@ -433,7 +432,6 @@
       .start_addr_i  (start_addr),
 
       .imem_req_o    (imem_req_core),
-      .imem_write_o  (imem_write_core),
       .imem_addr_o   (imem_addr_core),
       .imem_wdata_o  (imem_wdata_core),
       .imem_rdata_i  (imem_rdata_core),
@@ -463,7 +461,6 @@
       .start_addr_i  (start_addr),
 
       .imem_req_o    (imem_req_core),
-      .imem_write_o  (imem_write_core),
       .imem_addr_o   (imem_addr_core),
       .imem_wdata_o  (imem_wdata_core),
       .imem_rdata_i  (imem_rdata_core),
@@ -480,29 +477,6 @@
       .dmem_rerror_i (dmem_rerror_core)
     );
   end
-=======
-    .start_i (start),
-    .done_o  (done),
-
-    .start_addr_i  (start_addr),
-
-    .imem_req_o    (imem_req_core),
-    .imem_addr_o   (imem_addr_core),
-    .imem_wdata_o  (imem_wdata_core),
-    .imem_rdata_i  (imem_rdata_core),
-    .imem_rvalid_i (imem_rvalid_core),
-    .imem_rerror_i (imem_rerror_core),
-
-    .dmem_req_o    (dmem_req_core),
-    .dmem_write_o  (dmem_write_core),
-    .dmem_addr_o   (dmem_addr_core),
-    .dmem_wdata_o  (dmem_wdata_core),
-    .dmem_wmask_o  (dmem_wmask_core),
-    .dmem_rdata_i  (dmem_rdata_core),
-    .dmem_rvalid_i (dmem_rvalid_core),
-    .dmem_rerror_i (dmem_rerror_core)
-  );
->>>>>>> 6302a55d
 
   // The core can never signal a write to IMEM
   assign imem_write_core = 1'b0;
