--- conflicted
+++ resolved
@@ -33,27 +33,6 @@
 
 ### D2
 
-<<<<<<< HEAD
-Type          | Item                    | Resolution  | Note/Collaterals
---------------|-------------------------|-------------|------------------
-Documentation | [NEW_FEATURES][]        | N/A         |
-Documentation | [BLOCK_DIAGRAM][]       | Done        |
-Documentation | [DOC_INTERFACE][]       | Done        |
-Documentation | [MISSING_FUNC][]        | N/A         |
-Documentation | [FEATURE_FROZEN][]      | Done        |
-RTL           | [FEATURE_COMPLETE][]    | Done        |
-RTL           | [AREA_CHECK][]          | Done        |
-RTL           | [PORT_FROZEN][]         | Done        |
-RTL           | [ARCHITECTURE_FROZEN][] | Done        |
-RTL           | [REVIEW_TODO][]         | Done        |
-RTL           | [STYLE_X][]             | Done        |
-Code Quality  | [LINT_PASS][]           | Done        |
-Code Quality  | [CDC_SETUP][]           | NA          | CDC methodology not defined
-Code Quality  | [FPGA_TIMING][]         | Done        |
-Code Quality  | [CDC_SYNCMACRO][]       | NA          |
-Security      | [SEC_CM_DOCUMENTED][]   | NA          |
-Security      | [SEC_RND_CNST][]        | NA          |
-=======
 Type          | Item                      | Resolution  | Note/Collaterals
 --------------|---------------------------|-------------|------------------
 Documentation | [NEW_FEATURES][]          | Done        |
@@ -74,7 +53,6 @@
 Code Quality  | [AREA_CHECK][]            | Done        |
 Code Quality  | [TIMING_CHECK][]          | Done        |
 Security      | [SEC_CM_DOCUMENTED][]     | N/A         |
->>>>>>> aabcd2c3
 
 [NEW_FEATURES]:          {{<relref "/doc/project/checklist.md#new_features" >}}
 [BLOCK_DIAGRAM]:         {{<relref "/doc/project/checklist.md#block_diagram" >}}
