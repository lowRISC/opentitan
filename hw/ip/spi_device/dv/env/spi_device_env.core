--- conflicted
+++ resolved
@@ -32,15 +32,12 @@
       - seq_lib/spi_device_rx_timeout_vseq.sv: {is_include_file: true}
       - seq_lib/spi_device_tpm_base_vseq.sv: {is_include_file: true}
       - seq_lib/spi_device_tpm_write_vseq.sv: {is_include_file: true}
-<<<<<<< HEAD
       - seq_lib/spi_device_bit_transfer_vseq.sv: {is_include_file: true}
       - seq_lib/spi_device_tx_async_fifo_reset_vseq.sv: {is_include_file: true}
       - seq_lib/spi_device_rx_async_fifo_reset_vseq.sv: {is_include_file: true}
       - seq_lib/spi_device_abort_vseq.sv: {is_include_file: true}
-=======
       - seq_lib/spi_device_tpm_locality_vseq.sv: {is_include_file: true}
       - seq_lib/spi_device_tpm_read_vseq.sv: {is_include_file: true}
->>>>>>> 129918d8
     file_type: systemVerilogSource
 
 generate:
