--- conflicted
+++ resolved
@@ -27,13 +27,10 @@
     RxFwModeErr,
     RxFifoOverflow,
     TxFifoUnderflow,
-<<<<<<< HEAD
-=======
     CmdFifoNotEmpty,
     PayloadNotEmpty,
     ReadbufWatermark,
     ReadbufFlip,
->>>>>>> 36cbccbe
     TpmHeaderNotEmpty,
     NumSpiDevIntr
   } spi_device_intr_e;
