--- conflicted
+++ resolved
@@ -461,12 +461,6 @@
         end
       end
 
-<<<<<<< HEAD
-      `uvm_info("read_flash", $sformatf("read_send %x", flash_op.otf_addr), UVM_HIGH)
-      flash_ctrl_start_op(flash_op);
-      flash_ctrl_read(flash_op.num_words, flash_read_data, poll_fifo_status);
-      wait_flash_op_done();
-=======
       if (cfg.intr_mode) begin
         flash_ctrl_intr_read(flash_op, flash_read_data);
       end else begin
@@ -474,7 +468,6 @@
         flash_ctrl_read(flash_op.num_words, flash_read_data, poll_fifo_status);
         wait_flash_op_done();
       end
->>>>>>> b8d2c27e
       if (derr_is_set | cfg.ierr_created[0]) begin
         `uvm_info("read_flash", $sformatf({"bank:%0d addr: %x(otf:%x) derr_is_set:%0d",
                                           " ierr_created[0]:%0d"}, bank, flash_op.addr,
