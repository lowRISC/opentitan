CAPI=2:
# Copyright lowRISC contributors.
# Licensed under the Apache License, Version 2.0, see LICENSE for details.
# SPDX-License-Identifier: Apache-2.0
name: "lowrisc:dv:flash_ctrl_env:0.1"
description: "FLASH_CTRL DV UVM environment"
filesets:
  files_dv:
    depend:
      - lowrisc:dv:ralgen
      - lowrisc:dv:dv_base_reg
      - lowrisc:dv:dv_lib
      - lowrisc:dv:cip_lib
      - lowrisc:dv:mem_bkdr_util
      - lowrisc:dv:flash_phy_prim_agent
      - lowrisc:ip:flash_ctrl_pkg
      - lowrisc:constants:top_pkg
    files:
      - flash_ctrl_eflash_ral_pkg.sv
      - flash_ctrl_env_pkg.sv
      - flash_ctrl_if.sv
      - flash_ctrl_dv_if.sv
      - flash_mem_bkdr_util.sv: {is_include_file: true}
      - flash_mem_addr_attrs.sv: {is_include_file: true}
      - flash_otf_item.sv: {is_include_file: true}
      - flash_otf_read_entry.sv: {is_include_file: true}
      - flash_ctrl_seq_cfg.sv: {is_include_file: true}
      - flash_ctrl_env_cfg.sv: {is_include_file: true}
      - flash_ctrl_env_cov.sv: {is_include_file: true}
      - flash_ctrl_virtual_sequencer.sv: {is_include_file: true}
      - flash_ctrl_scoreboard.sv: {is_include_file: true}
      - flash_ctrl_otf_scoreboard.sv: {is_include_file: true}
      - flash_ctrl_env.sv: {is_include_file: true}
      - seq_lib/flash_ctrl_vseq_list.sv: {is_include_file: true}
      - seq_lib/flash_ctrl_callback_vseq.sv: {is_include_file: true}
      - seq_lib/flash_ctrl_base_vseq.sv: {is_include_file: true}
      - seq_lib/flash_ctrl_common_vseq.sv: {is_include_file: true}
      - seq_lib/flash_ctrl_rand_ops_base_vseq.sv: {is_include_file: true}
      - seq_lib/flash_ctrl_smoke_vseq.sv: {is_include_file: true}
      - seq_lib/flash_ctrl_smoke_hw_vseq.sv: {is_include_file: true}
      - seq_lib/flash_ctrl_rand_ops_vseq.sv: {is_include_file: true}
      - seq_lib/flash_ctrl_sw_op_vseq.sv: {is_include_file: true}
      - seq_lib/flash_ctrl_host_dir_rd_vseq.sv: {is_include_file: true}
      - seq_lib/flash_ctrl_rd_buff_evict_vseq.sv: {is_include_file: true}
      - seq_lib/flash_ctrl_phy_arb_vseq.sv: {is_include_file: true}
      - seq_lib/flash_ctrl_hw_sec_otp_vseq.sv: {is_include_file: true}
      - seq_lib/flash_ctrl_erase_suspend_vseq.sv: {is_include_file: true}
      - seq_lib/flash_ctrl_hw_rma_vseq.sv: {is_include_file: true}
      - seq_lib/flash_ctrl_host_ctrl_arb_vseq.sv: {is_include_file: true}
      - seq_lib/flash_ctrl_mp_regions_vseq.sv: {is_include_file: true}
      - seq_lib/flash_ctrl_fetch_code_vseq.sv: {is_include_file: true}
      - seq_lib/flash_ctrl_full_mem_access_vseq.sv: {is_include_file: true}
      - seq_lib/flash_ctrl_error_prog_type_vseq.sv: {is_include_file: true}
      - seq_lib/flash_ctrl_error_prog_win_vseq.sv: {is_include_file: true}
      - seq_lib/flash_ctrl_error_mp_vseq.sv: {is_include_file: true}
      - seq_lib/flash_ctrl_invalid_op_vseq.sv: {is_include_file: true}
      - seq_lib/flash_ctrl_mid_op_rst_vseq.sv: {is_include_file: true}
      - seq_lib/flash_ctrl_stress_all_vseq.sv: {is_include_file: true}
      - seq_lib/flash_ctrl_otf_base_vseq.sv: {is_include_file: true}
      - seq_lib/flash_ctrl_wo_vseq.sv: {is_include_file: true}
      - seq_lib/flash_ctrl_ro_vseq.sv: {is_include_file: true}
      - seq_lib/flash_ctrl_rw_vseq.sv: {is_include_file: true}
      - seq_lib/flash_ctrl_write_word_sweep_vseq.sv: {is_include_file: true}
      - seq_lib/flash_ctrl_write_rnd_wd_vseq.sv: {is_include_file: true}
      - seq_lib/flash_ctrl_read_word_sweep_vseq.sv: {is_include_file: true}
      - seq_lib/flash_ctrl_read_rnd_wd_vseq.sv: {is_include_file: true}
      - seq_lib/flash_ctrl_rw_rnd_wd_vseq.sv: {is_include_file: true}
      - seq_lib/flash_ctrl_serr_counter_vseq.sv: {is_include_file: true}
      - seq_lib/flash_ctrl_serr_address_vseq.sv: {is_include_file: true}
      - seq_lib/flash_ctrl_derr_detect_vseq.sv: {is_include_file: true}
<<<<<<< HEAD
      - seq_lib/flash_ctrl_hw_rma_reset_vseq.sv: {is_include_file: true}
      - seq_lib/flash_ctrl_otp_reset_vseq.sv: {is_include_file: true}
=======
      - seq_lib/flash_ctrl_intr_rd_vseq.sv: {is_include_file: true}
      - seq_lib/flash_ctrl_intr_wr_vseq.sv: {is_include_file: true}
>>>>>>> b8d2c27e
    file_type: systemVerilogSource

generate:
  ral:
    generator: ralgen
    parameters:
      name: flash_ctrl
      ip_hjson: ../../data/flash_ctrl.hjson

targets:
  default:
    filesets:
      - files_dv
    generate:
      - ral<|MERGE_RESOLUTION|>--- conflicted
+++ resolved
@@ -68,13 +68,10 @@
       - seq_lib/flash_ctrl_serr_counter_vseq.sv: {is_include_file: true}
       - seq_lib/flash_ctrl_serr_address_vseq.sv: {is_include_file: true}
       - seq_lib/flash_ctrl_derr_detect_vseq.sv: {is_include_file: true}
-<<<<<<< HEAD
       - seq_lib/flash_ctrl_hw_rma_reset_vseq.sv: {is_include_file: true}
       - seq_lib/flash_ctrl_otp_reset_vseq.sv: {is_include_file: true}
-=======
       - seq_lib/flash_ctrl_intr_rd_vseq.sv: {is_include_file: true}
       - seq_lib/flash_ctrl_intr_wr_vseq.sv: {is_include_file: true}
->>>>>>> b8d2c27e
     file_type: systemVerilogSource
 
 generate:
