--- conflicted
+++ resolved
@@ -31,11 +31,8 @@
   uint mp_region_read_en_pc;
   uint mp_region_program_en_pc;
   uint mp_region_erase_en_pc;
-<<<<<<< HEAD
   uint mp_region_scramble_en_pc;
   uint mp_region_ecc_en_pc;
-=======
->>>>>>> ee1634b6
   uint mp_region_he_en_pc;
   uint mp_region_max_pages;
 
@@ -136,7 +133,6 @@
 
     allow_mp_region_overlap       = 1'b0;
 
-<<<<<<< HEAD
     mp_region_read_en_pc          = 50;
     mp_region_program_en_pc       = 50;
     mp_region_erase_en_pc         = 50;
@@ -144,13 +140,6 @@
     mp_region_ecc_en_pc           = 0;
     mp_region_he_en_pc            = 0;
     mp_region_max_pages           = 32;
-=======
-    mp_region_read_en_pc = 50;
-    mp_region_program_en_pc = 50;
-    mp_region_erase_en_pc = 50;
-    mp_region_he_en_pc = 0;
-    mp_region_max_pages = 32;
->>>>>>> ee1634b6
 
     bank_erase_en_pc              = 50;
 
