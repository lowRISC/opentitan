# Copyright lowRISC contributors.
# Licensed under the Apache License, Version 2.0, see LICENSE for details.
# SPDX-License-Identifier: Apache-2.0

load("//rules:opentitan.bzl", "OPENTITAN_CPU")
load(
    "//rules:opentitan_test.bzl",
    "OPENTITANTOOL_OPENOCD_DATA_DEPS",
    "OPENTITANTOOL_OPENOCD_TEST_CMDS",
    "ROM_BOOT_FAILURE_MSG",
    "cw310_params",
    "dv_params",
    "opentitan_functest",
    "verilator_params",
)
load("//rules:splice.bzl", "bitstream_splice")
load("//rules:otp.bzl", "STD_OTP_OVERLAYS", "otp_image", "otp_json", "otp_partition")

package(default_visibility = ["//visibility:public"])

# TODO(lowRISC:opentitan#13180): this is a temporary solution to enable writing
# manufacturer specific tests in the `manufacturer_test_hooks` repository that
# use open source test code. Specifically, this enables defining an
# `opentitan_functest` in the `manufacturer_test_hooks` repository without the
# need to specify the corresponding test hooks that should be used with the test
# on the command line.
exports_files(glob([
    "*.c",
    "*.h",
]))

opentitan_functest(
    name = "aes_masking_off_test",
    srcs = ["aes_masking_off_test.c"],
    verilator = verilator_params(
        timeout = "long",
    ),
    deps = [
        "//hw/ip/aes:model",
        "//hw/top_earlgrey/sw/autogen:top_earlgrey",
        "//sw/device/lib/base:memory",
        "//sw/device/lib/base:mmio",
        "//sw/device/lib/dif:aes",
        "//sw/device/lib/runtime:log",
        "//sw/device/lib/testing:aes_testutils",
        "//sw/device/lib/testing/test_framework:ottf_main",
    ],
)

opentitan_functest(
    name = "aes_entropy_test",
    srcs = ["aes_entropy_test.c"],
    deps = [
        "//hw/ip/aes:model",
        "//hw/top_earlgrey/sw/autogen:top_earlgrey",
        "//sw/device/lib/base:memory",
        "//sw/device/lib/base:mmio",
        "//sw/device/lib/dif:aes",
        "//sw/device/lib/runtime:log",
        "//sw/device/lib/testing:aes_testutils",
        "//sw/device/lib/testing:entropy_testutils",
        "//sw/device/lib/testing/test_framework:ottf_main",
    ],
)

opentitan_functest(
    name = "aes_idle_test",
    srcs = ["aes_idle_test.c"],
    targets = [
        "dv",
        "verilator",
        "cw310_test_rom",
    ],
    deps = [
        "//hw/ip/aes:model",
        "//hw/top_earlgrey/sw/autogen:top_earlgrey",
        "//sw/device/lib/base:memory",
        "//sw/device/lib/base:mmio",
        "//sw/device/lib/dif:aes",
        "//sw/device/lib/dif:clkmgr",
        "//sw/device/lib/runtime:log",
        "//sw/device/lib/testing:aes_testutils",
        "//sw/device/lib/testing:clkmgr_testutils",
        "//sw/device/lib/testing:entropy_testutils",
        "//sw/device/lib/testing/test_framework:ottf_main",
    ],
)

alias(
    name = "aes_smoketest_entropy_testutils",
    actual = select({
        "//sw/device:is_english_breakfast": "//sw/device:nothing",
        "//conditions:default": "//sw/device/lib/testing:entropy_testutils",
    }),
    visibility = ["//visibility:private"],
)

opentitan_functest(
    name = "aes_smoketest",
    srcs = ["aes_smoketest.c"],
    deps = [
        "//hw/ip/aes:model",
        "//hw/top_earlgrey/sw/autogen:top_earlgrey",
        "//sw/device/lib/base:memory",
        "//sw/device/lib/base:mmio",
        "//sw/device/lib/dif:aes",
        "//sw/device/lib/runtime:log",
        "//sw/device/lib/testing:aes_testutils",
        "//sw/device/lib/testing/test_framework:ottf_main",
    ],
)

opentitan_functest(
    name = "alert_handler_ping_timeout_test",
    srcs = ["alert_handler_ping_timeout_test.c"],
    cw310 = cw310_params(
        timeout = "moderate",
    ),
    verilator = verilator_params(
        timeout = "long",
    ),
    deps = [
        "//hw/top_earlgrey:alert_handler_regs",
        "//hw/top_earlgrey/sw/autogen:top_earlgrey",
        "//sw/device/lib/base:math",
        "//sw/device/lib/base:mmio",
        "//sw/device/lib/dif:alert_handler",
        "//sw/device/lib/dif:rv_core_ibex",
        "//sw/device/lib/dif:rv_plic",
        "//sw/device/lib/runtime:ibex",
        "//sw/device/lib/runtime:irq",
        "//sw/device/lib/runtime:log",
        "//sw/device/lib/testing:alert_handler_testutils",
        "//sw/device/lib/testing:isr_testutils",
        "//sw/device/lib/testing:rv_plic_testutils",
        "//sw/device/lib/testing/test_framework:ottf_main",
    ],
)

opentitan_functest(
    name = "alert_handler_lpg_clkoff_test",
    srcs = ["alert_handler_lpg_clkoff_test.c"],
    cw310 = cw310_params(timeout = "moderate"),
    targets = [
        # The test requires the Ibex core to wait long enough
        # before checking for the ping_timeout error.
        # The wait-time for the Verilator would be around
        # 32M*8us = 256s (kClockFreqPeripheralHz = 125K).
        # Thus it is not recommended to run this test on
        # Verilator as this wait-time looks impractical. It should still
        # be run as part of the DV nightly regression.
        "cw310_test_rom",
        "dv",
    ],
    deps = [
        "//hw/top_earlgrey:alert_handler_regs",
        "//hw/top_earlgrey/sw/autogen:top_earlgrey",
        "//sw/device/lib/base:math",
        "//sw/device/lib/base:mmio",
        "//sw/device/lib/dif:aes",
        "//sw/device/lib/dif:alert_handler",
        "//sw/device/lib/dif:clkmgr",
        "//sw/device/lib/dif:flash_ctrl",
        "//sw/device/lib/dif:hmac",
        "//sw/device/lib/dif:kmac",
        "//sw/device/lib/dif:otbn",
        "//sw/device/lib/dif:rstmgr",
        "//sw/device/lib/dif:rv_plic",
        "//sw/device/lib/dif:spi_host",
        "//sw/device/lib/dif:usbdev",
        "//sw/device/lib/runtime:ibex",
        "//sw/device/lib/runtime:irq",
        "//sw/device/lib/runtime:log",
        "//sw/device/lib/testing:alert_handler_testutils",
        "//sw/device/lib/testing:flash_ctrl_testutils",
        "//sw/device/lib/testing:isr_testutils",
        "//sw/device/lib/testing:nv_counter_testutils",
        "//sw/device/lib/testing:rand_testutils",
        "//sw/device/lib/testing:rv_plic_testutils",
        "//sw/device/lib/testing/test_framework:ottf_main",
    ],
)

opentitan_functest(
    name = "alert_handler_reverse_ping_in_deep_sleep_test",
    srcs = ["alert_handler_reverse_ping_in_deep_sleep_test.c"],
    targets = [
        "cw310_test_rom",
        "dv",
    ],
    deps = [
        "//hw/top_earlgrey:alert_handler_regs",
        "//hw/top_earlgrey/sw/autogen:top_earlgrey",
        "//sw/device/lib/base:math",
        "//sw/device/lib/base:mmio",
        "//sw/device/lib/dif:alert_handler",
        "//sw/device/lib/dif:aon_timer",
        "//sw/device/lib/dif:flash_ctrl",
        "//sw/device/lib/dif:pwrmgr",
        "//sw/device/lib/dif:rstmgr",
        "//sw/device/lib/dif:rv_plic",
        "//sw/device/lib/runtime:ibex",
        "//sw/device/lib/runtime:irq",
        "//sw/device/lib/runtime:log",
        "//sw/device/lib/testing:alert_handler_testutils",
        "//sw/device/lib/testing:aon_timer_testutils",
        "//sw/device/lib/testing:isr_testutils",
        "//sw/device/lib/testing:keymgr_testutils",
        "//sw/device/lib/testing:pwrmgr_testutils",
        "//sw/device/lib/testing:rstmgr_testutils",
        "//sw/device/lib/testing:rv_plic_testutils",
        "//sw/device/lib/testing/test_framework:ottf_main",
    ],
)

opentitan_functest(
    name = "alert_handler_lpg_reset_toggle_test",
    srcs = ["alert_handler_lpg_reset_toggle.c"],
    cw310 = cw310_params(
        timeout = "moderate",
    ),
    targets = [
        # The test requires the Ibex core to wait long enough
        # before checking for the ping_timeout error.
        # The wait-time for the Verilator would be around
        # 32M*8us = 256s (kClockFreqPeripheralHz = 125K).
        # Thus it is not recommended to run this test on
        # Verilator as this wait-time looks impractical. It should still
        # be run as part of the DV nightly regression.
        "cw310_test_rom",
        "dv",
    ],
    deps = [
        "//hw/ip/i2c/data:i2c_regs",
        "//hw/ip/spi_device/data:spi_device_regs",
        "//hw/ip/spi_host/data:spi_host_regs",
        "//hw/ip/usbdev/data:usbdev_regs",
        "//hw/top_earlgrey:alert_handler_regs",
        "//hw/top_earlgrey/sw/autogen:top_earlgrey",
        "//sw/device/lib/base:math",
        "//sw/device/lib/base:mmio",
        "//sw/device/lib/dif:alert_handler",
        "//sw/device/lib/dif:flash_ctrl",
        "//sw/device/lib/dif:i2c",
        "//sw/device/lib/dif:rstmgr",
        "//sw/device/lib/dif:rv_plic",
        "//sw/device/lib/dif:spi_device",
        "//sw/device/lib/dif:spi_host",
        "//sw/device/lib/dif:usbdev",
        "//sw/device/lib/runtime:ibex",
        "//sw/device/lib/runtime:irq",
        "//sw/device/lib/runtime:log",
        "//sw/device/lib/testing:alert_handler_testutils",
        "//sw/device/lib/testing:flash_ctrl_testutils",
        "//sw/device/lib/testing:isr_testutils",
        "//sw/device/lib/testing:nv_counter_testutils",
        "//sw/device/lib/testing:rv_plic_testutils",
        "//sw/device/lib/testing/test_framework:ottf_main",
    ],
)

opentitan_functest(
    name = "alert_handler_lpg_sleep_mode_pings_test",
    srcs = ["alert_handler_lpg_sleep_mode_pings.c"],
    cw310 = cw310_params(
        timeout = "moderate",
    ),
    targets = [
        # The test requires the Ibex core to wait long enough
        # before checking for the ping_timeout error.
        # The wait-time for the Verilator would be around
        # 4s (kClockFreqPeripheralHz = 125K).
        # Thus it is not recommended to run this test on
        # Verilator as this wait-time looks impractical. It should still
        # be run as part of the DV nightly regression.
        "cw310_test_rom",
        "dv",
    ],
    deps = [
        "//hw/top_earlgrey:alert_handler_regs",
        "//hw/top_earlgrey/sw/autogen:top_earlgrey",
        "//sw/device/lib/base:math",
        "//sw/device/lib/base:mmio",
        "//sw/device/lib/dif:alert_handler",
        "//sw/device/lib/dif:flash_ctrl",
        "//sw/device/lib/dif:rstmgr",
        "//sw/device/lib/dif:rv_plic",
        "//sw/device/lib/runtime:ibex",
        "//sw/device/lib/runtime:irq",
        "//sw/device/lib/runtime:log",
        "//sw/device/lib/testing:alert_handler_testutils",
        "//sw/device/lib/testing:aon_timer_testutils",
        "//sw/device/lib/testing:flash_ctrl_testutils",
        "//sw/device/lib/testing:isr_testutils",
        "//sw/device/lib/testing:keymgr_testutils",
        "//sw/device/lib/testing:nv_counter_testutils",
        "//sw/device/lib/testing:pwrmgr_testutils",
        "//sw/device/lib/testing:rand_testutils",
        "//sw/device/lib/testing:rstmgr_testutils",
        "//sw/device/lib/testing:rv_plic_testutils",
        "//sw/device/lib/testing/test_framework:ottf_main",
    ],
)

opentitan_functest(
    name = "alert_handler_lpg_sleep_mode_alerts_test",
    srcs = ["alert_handler_lpg_sleep_mode_alerts.c"],
    targets = [
        # The test requires to drive fatal alerts
        # which is possible only in DV sim.
        "dv",
    ],
    deps = [
        "//hw/top_earlgrey:alert_handler_regs",
        "//hw/top_earlgrey/sw/autogen:top_earlgrey",
        "//sw/device/lib/base:math",
        "//sw/device/lib/base:mmio",
        "//sw/device/lib/dif:alert_handler",
        "//sw/device/lib/dif:flash_ctrl",
        "//sw/device/lib/dif:rstmgr",
        "//sw/device/lib/dif:rv_plic",
        "//sw/device/lib/runtime:ibex",
        "//sw/device/lib/runtime:irq",
        "//sw/device/lib/runtime:log",
        "//sw/device/lib/testing:alert_handler_testutils",
        "//sw/device/lib/testing:aon_timer_testutils",
        "//sw/device/lib/testing:flash_ctrl_testutils",
        "//sw/device/lib/testing:isr_testutils",
        "//sw/device/lib/testing:nv_counter_testutils",
        "//sw/device/lib/testing:pwrmgr_testutils",
        "//sw/device/lib/testing:rand_testutils",
        "//sw/device/lib/testing:rstmgr_testutils",
        "//sw/device/lib/testing:rv_plic_testutils",
        "//sw/device/lib/testing/test_framework:ottf_main",
    ],
)

opentitan_functest(
    name = "aon_timer_irq_test",
    srcs = ["aon_timer_irq_test.c"],
    targets = [
        "dv",
        "verilator",
        "cw310_test_rom",
    ],
    deps = [
        "//hw/top_earlgrey/sw/autogen:top_earlgrey",
        "//sw/device/lib/base:math",
        "//sw/device/lib/base:mmio",
        "//sw/device/lib/dif:aon_timer",
        "//sw/device/lib/dif:rv_plic",
        "//sw/device/lib/dif:rv_timer",
        "//sw/device/lib/runtime:irq",
        "//sw/device/lib/runtime:log",
        "//sw/device/lib/testing:aon_timer_testutils",
        "//sw/device/lib/testing:rand_testutils",
        "//sw/device/lib/testing:rv_plic_testutils",
        "//sw/device/lib/testing/test_framework:ottf_main",
    ],
)

opentitan_functest(
    name = "aon_timer_smoketest",
    srcs = ["aon_timer_smoketest.c"],
    targets = [
        "dv",
        "verilator",
        "cw310_test_rom",
    ],
    deps = [
        "//sw/device/lib/base:mmio",
        "//sw/device/lib/dif:aon_timer",
        "//sw/device/lib/runtime:hart",
        "//sw/device/lib/runtime:log",
        "//sw/device/lib/testing:aon_timer_testutils",
        "//sw/device/lib/testing/test_framework:ottf_main",
    ],
)

opentitan_functest(
    name = "aon_timer_wdog_bite_reset_test",
    srcs = ["aon_timer_wdog_bite_reset_test.c"],
    verilator = verilator_params(
        tags = [
            "broken",
        ],
    ),
    deps = [
        "//hw/top_earlgrey/sw/autogen:top_earlgrey",
        "//sw/device/lib/base:math",
        "//sw/device/lib/base:mmio",
        "//sw/device/lib/dif:aon_timer",
        "//sw/device/lib/dif:pwrmgr",
        "//sw/device/lib/dif:rstmgr",
        "//sw/device/lib/runtime:log",
        "//sw/device/lib/testing:aon_timer_testutils",
        "//sw/device/lib/testing:pwrmgr_testutils",
        "//sw/device/lib/testing:rstmgr_testutils",
        "//sw/device/lib/testing/test_framework:ottf_main",
    ],
)

opentitan_functest(
    name = "pwrmgr_wdog_reset_reqs_test",
    srcs = ["pwrmgr_wdog_reset_reqs_test.c"],
    deps = [
        "//hw/top_earlgrey/sw/autogen:top_earlgrey",
        "//sw/device/lib/base:math",
        "//sw/device/lib/base:mmio",
        "//sw/device/lib/dif:aon_timer",
        "//sw/device/lib/dif:pwrmgr",
        "//sw/device/lib/dif:rstmgr",
        "//sw/device/lib/runtime:log",
        "//sw/device/lib/testing:aon_timer_testutils",
        "//sw/device/lib/testing:pwrmgr_testutils",
        "//sw/device/lib/testing:rstmgr_testutils",
        "//sw/device/lib/testing/test_framework:ottf_main",
    ],
)

opentitan_functest(
    name = "aon_timer_wdog_lc_escalate_test",
    srcs = ["aon_timer_wdog_lc_escalate_test.c"],
    verilator = verilator_params(
        timeout = "long",
    ),
    deps = [
        "//hw/top_earlgrey/sw/autogen:top_earlgrey",
        "//sw/device/lib/base:math",
        "//sw/device/lib/base:mmio",
        "//sw/device/lib/dif:alert_handler",
        "//sw/device/lib/dif:aon_timer",
        "//sw/device/lib/dif:pwrmgr",
        "//sw/device/lib/dif:rstmgr",
        "//sw/device/lib/dif:rv_plic",
        "//sw/device/lib/dif:rv_timer",
        "//sw/device/lib/runtime:irq",
        "//sw/device/lib/runtime:log",
        "//sw/device/lib/testing:alert_handler_testutils",
        "//sw/device/lib/testing:aon_timer_testutils",
        "//sw/device/lib/testing:rstmgr_testutils",
        "//sw/device/lib/testing:rv_plic_testutils",
        "//sw/device/lib/testing/test_framework:ottf_main",
    ],
)

opentitan_functest(
    name = "aon_timer_sleep_wdog_sleep_pause_test",
    srcs = ["aon_timer_sleep_wdog_sleep_pause_test.c"],
    deps = [
        "//hw/top_earlgrey/sw/autogen:top_earlgrey",
        "//sw/device/lib/base:mmio",
        "//sw/device/lib/dif:aon_timer",
        "//sw/device/lib/dif:pwrmgr",
        "//sw/device/lib/dif:rstmgr",
        "//sw/device/lib/runtime:irq",
        "//sw/device/lib/runtime:log",
        "//sw/device/lib/testing:aon_timer_testutils",
        "//sw/device/lib/testing:pwrmgr_testutils",
        "//sw/device/lib/testing:rstmgr_testutils",
        "//sw/device/lib/testing/test_framework:ottf_main",
    ],
)

opentitan_functest(
    name = "chip_power_idle_load",
    srcs = ["chip_power_idle_load.c"],
    verilator = verilator_params(
        tags = ["broken"],  # FIXME #16374 test doesn't make progress after enabling PWM
    ),
    deps = [
        "//sw/device/lib/base:mmio",
        "//sw/device/lib/dif:alert_handler",
        "//sw/device/lib/dif:aon_timer",
        "//sw/device/lib/dif:gpio",
        "//sw/device/lib/dif:otp_ctrl",
        "//sw/device/lib/dif:pinmux",
        "//sw/device/lib/dif:pwm",
        "//sw/device/lib/runtime:hart",
        "//sw/device/lib/runtime:log",
        "//sw/device/lib/testing:alert_handler_testutils",
        "//sw/device/lib/testing:aon_timer_testutils",
        "//sw/device/lib/testing:pwrmgr_testutils",
        "//sw/device/lib/testing/test_framework:ottf_main",
    ],
)

opentitan_functest(
    name = "chip_power_sleep_load",
    srcs = ["chip_power_sleep_load.c"],
    verilator = verilator_params(
        tags = ["broken"],  # FIXME #16374 test doesn't make progress after enabling PWM
    ),
    deps = [
        "//sw/device/lib/base:mmio",
        "//sw/device/lib/dif:adc_ctrl",
        "//sw/device/lib/dif:alert_handler",
        "//sw/device/lib/dif:aon_timer",
        "//sw/device/lib/dif:gpio",
        "//sw/device/lib/dif:otp_ctrl",
        "//sw/device/lib/dif:pinmux",
        "//sw/device/lib/dif:pwm",
        "//sw/device/lib/dif:rv_plic",
        "//sw/device/lib/runtime:hart",
        "//sw/device/lib/runtime:irq",
        "//sw/device/lib/runtime:log",
        "//sw/device/lib/testing:alert_handler_testutils",
        "//sw/device/lib/testing:aon_timer_testutils",
        "//sw/device/lib/testing:pwrmgr_testutils",
        "//sw/device/lib/testing/test_framework:ottf_main",
    ],
)

cc_library(
    name = "clkmgr_external_clk_src_for_sw_impl",
    srcs = ["clkmgr_external_clk_src_for_sw_impl.c"],
    hdrs = ["clkmgr_external_clk_src_for_sw_impl.h"],
    target_compatible_with = [OPENTITAN_CPU],
    deps = [
        "//hw/top_earlgrey/sw/autogen:top_earlgrey",
        "//sw/device/lib/base:memory",
        "//sw/device/lib/dif:base",
        "//sw/device/lib/dif:clkmgr",
        "//sw/device/lib/runtime:hart",
        "//sw/device/lib/runtime:ibex",
        "//sw/device/lib/runtime:log",
        "//sw/device/lib/testing:aon_timer_testutils",
        "//sw/device/lib/testing:clkmgr_testutils",
        "//sw/device/lib/testing/test_framework:check",
    ],
)

opentitan_functest(
    name = "clkmgr_external_clk_src_for_sw_fast_test",
    srcs = ["clkmgr_external_clk_src_for_sw_fast_test.c"],
    cw310 = cw310_params(
        # FIXME #12486 [bazel] targets in sw/device/tests failing on cw310 and verilator when built by bazel
        tags = ["broken"],
    ),
    verilator = verilator_params(
        tags = [
            "broken",
        ],
    ),
    deps = [
        ":clkmgr_external_clk_src_for_sw_impl",
        "//sw/device/lib/testing/test_framework:ottf_main",
    ],
)

opentitan_functest(
    name = "clkmgr_external_clk_src_for_sw_slow_test",
    srcs = ["clkmgr_external_clk_src_for_sw_slow_test.c"],
    cw310 = cw310_params(
        # FIXME #12486 [bazel] targets in sw/device/tests failing on cw310 and verilator when built by bazel
        tags = ["broken"],
    ),
    verilator = verilator_params(
        tags = [
            "broken",
        ],
    ),
    deps = [
        ":clkmgr_external_clk_src_for_sw_impl",
        "//sw/device/lib/testing/test_framework:ottf_main",
    ],
)

opentitan_functest(
    name = "clkmgr_jitter_test",
    srcs = ["clkmgr_jitter_test.c"],
    deps = [
        "//hw/top_earlgrey/sw/autogen:top_earlgrey",
        "//sw/device/lib/base:memory",
        "//sw/device/lib/dif:base",
        "//sw/device/lib/dif:clkmgr",
        "//sw/device/lib/testing/test_framework:ottf_main",
    ],
)

opentitan_functest(
    name = "clkmgr_off_peri_test",
    srcs = ["clkmgr_off_peri_test.c"],
    verilator = verilator_params(
        timeout = "eternal",
    ),
    deps = [
        "//hw/top_earlgrey/sw/autogen:top_earlgrey",
        "//sw/device/lib/base:abs_mmio",
        "//sw/device/lib/base:memory",
        "//sw/device/lib/dif:aon_timer",
        "//sw/device/lib/dif:base",
        "//sw/device/lib/dif:clkmgr",
        "//sw/device/lib/dif:flash_ctrl",
        "//sw/device/lib/dif:pwrmgr",
        "//sw/device/lib/dif:rstmgr",
        "//sw/device/lib/dif:spi_host",
        "//sw/device/lib/dif:uart",
        "//sw/device/lib/dif:usbdev",
        "//sw/device/lib/runtime:log",
        "//sw/device/lib/testing:aon_timer_testutils",
        "//sw/device/lib/testing:flash_ctrl_testutils",
        "//sw/device/lib/testing:nv_counter_testutils",
        "//sw/device/lib/testing:rstmgr_testutils",
        "//sw/device/lib/testing/test_framework:ottf_main",
    ],
)

cc_library(
    name = "clkmgr_off_trans_impl",
    srcs = ["clkmgr_off_trans_impl.c"],
    hdrs = ["clkmgr_off_trans_impl.h"],
    deps = [
        "//hw/top_earlgrey/sw/autogen:top_earlgrey",
        "//sw/device/lib/base:memory",
        "//sw/device/lib/dif:aes",
        "//sw/device/lib/dif:aon_timer",
        "//sw/device/lib/dif:base",
        "//sw/device/lib/dif:clkmgr",
        "//sw/device/lib/dif:hmac",
        "//sw/device/lib/dif:kmac",
        "//sw/device/lib/dif:otbn",
        "//sw/device/lib/dif:pwrmgr",
        "//sw/device/lib/dif:rstmgr",
        "//sw/device/lib/runtime:log",
        "//sw/device/lib/testing:aon_timer_testutils",
        "//sw/device/lib/testing:rstmgr_testutils",
        "//sw/device/lib/testing/test_framework:ottf_main",
    ],
)

opentitan_functest(
    name = "clkmgr_off_aes_trans_test",
    srcs = ["clkmgr_off_aes_trans_test.c"],
    deps = ["clkmgr_off_trans_impl"],
)

opentitan_functest(
    name = "clkmgr_off_hmac_trans_test",
    srcs = ["clkmgr_off_hmac_trans_test.c"],
    deps = ["clkmgr_off_trans_impl"],
)

opentitan_functest(
    name = "clkmgr_off_kmac_trans_test",
    srcs = ["clkmgr_off_kmac_trans_test.c"],
    deps = ["clkmgr_off_trans_impl"],
)

opentitan_functest(
    name = "clkmgr_off_otbn_trans_test",
    srcs = ["clkmgr_off_otbn_trans_test.c"],
    deps = ["clkmgr_off_trans_impl"],
)

opentitan_functest(
    name = "clkmgr_reset_frequency_test",
    srcs = ["clkmgr_reset_frequency_test.c"],
    verilator = verilator_params(
        timeout = "long",
    ),
    deps = [
        "//hw/top_earlgrey/sw/autogen:top_earlgrey",
        "//sw/device/lib/arch:device",
        "//sw/device/lib/base:mmio",
        "//sw/device/lib/dif:sensor_ctrl",
        "//sw/device/lib/runtime:log",
        "//sw/device/lib/testing:aon_timer_testutils",
        "//sw/device/lib/testing:clkmgr_testutils",
        "//sw/device/lib/testing:rstmgr_testutils",
        "//sw/device/lib/testing:sensor_ctrl_testutils",
        "//sw/device/lib/testing/test_framework:check",
        "//sw/device/lib/testing/test_framework:ottf_main",
    ],
)

opentitan_functest(
    name = "clkmgr_sleep_frequency_test",
    srcs = ["clkmgr_sleep_frequency_test.c"],
    verilator = verilator_params(
        # FIXME #13611
        tags = ["broken"],
    ),
    deps = [
        "//hw/top_earlgrey/sw/autogen:top_earlgrey",
        "//sw/device/lib/arch:device",
        "//sw/device/lib/base:mmio",
        "//sw/device/lib/dif:rv_plic",
        "//sw/device/lib/dif:sensor_ctrl",
        "//sw/device/lib/runtime:irq",
        "//sw/device/lib/runtime:log",
        "//sw/device/lib/testing:aon_timer_testutils",
        "//sw/device/lib/testing:clkmgr_testutils",
        "//sw/device/lib/testing:isr_testutils",
        "//sw/device/lib/testing:pwrmgr_testutils",
        "//sw/device/lib/testing:rv_plic_testutils",
        "//sw/device/lib/testing:sensor_ctrl_testutils",
        "//sw/device/lib/testing/test_framework:check",
        "//sw/device/lib/testing/test_framework:ottf_main",
    ],
)

opentitan_functest(
    name = "clkmgr_smoketest",
    srcs = ["clkmgr_smoketest.c"],
    deps = [
        "//hw/top_earlgrey/sw/autogen:top_earlgrey",
        "//sw/device/lib/base:memory",
        "//sw/device/lib/dif:base",
        "//sw/device/lib/dif:clkmgr",
        "//sw/device/lib/testing/test_framework:ottf_main",
    ],
)

opentitan_functest(
    name = "coverage_test",
    srcs = ["coverage_test.c"],
    verilator = verilator_params(
        timeout = "long",
    ),
    deps = [
        "//hw/top_earlgrey/sw/autogen:top_earlgrey",
        "//sw/device/lib/arch:device",
        "//sw/device/lib/runtime:hart",
        "//sw/device/lib/runtime:log",
        "//sw/device/lib/runtime:print",
        "//sw/device/lib/testing/test_framework:ottf_main",
    ],
)

opentitan_functest(
    name = "crt_test",
    srcs = ["crt_test.c"],
    deps = [
        "//hw/top_earlgrey/sw/autogen:top_earlgrey",
        "//sw/device/lib/arch:device",
        "//sw/device/lib/base:macros",
        "//sw/device/lib/base:stdasm",
        "//sw/device/lib/dif:uart",
        "//sw/device/lib/runtime:log",
        "//sw/device/lib/runtime:print",
        "//sw/device/lib/testing/test_framework:check",
        "//sw/device/lib/testing/test_framework:ottf_start",
        "//sw/device/lib/testing/test_framework:ottf_test_config",
        "//sw/device/lib/testing/test_framework:status",
    ],
)

opentitan_functest(
    name = "csrng_edn_concurrency_test",
    srcs = ["csrng_edn_concurrency_test.c"],
    verilator = verilator_params(
        timeout = "eternal",
    ),
    deps = [
        ":otbn_randomness_impl",
        "//hw/top_earlgrey/sw/autogen:top_earlgrey",
        "//sw/device/lib/base:memory",
        "//sw/device/lib/base:mmio",
        "//sw/device/lib/dif:base",
        "//sw/device/lib/dif:csrng",
        "//sw/device/lib/dif:csrng_shared",
        "//sw/device/lib/dif:edn",
        "//sw/device/lib/dif:entropy_src",
        "//sw/device/lib/runtime:log",
        "//sw/device/lib/testing:csrng_testutils",
        "//sw/device/lib/testing:entropy_testutils",
        "//sw/device/lib/testing:isr_testutils",
        "//sw/device/lib/testing:otbn_testutils",
        "//sw/device/lib/testing:rand_testutils",
        "//sw/device/lib/testing:rv_plic_testutils",
        "//sw/device/lib/testing/test_framework:ottf_main",
    ],
)

opentitan_functest(
    name = "csrng_kat_test",
    srcs = ["csrng_kat_test.c"],
    deps = [
        "//sw/device/lib/base:macros",
        "//sw/device/lib/base:mmio",
        "//sw/device/lib/dif:csrng",
        "//sw/device/lib/runtime:log",
        "//sw/device/lib/testing:csrng_testutils",
        "//sw/device/lib/testing/test_framework:ottf_main",
    ],
)

opentitan_functest(
    name = "csrng_smoketest",
    srcs = ["csrng_smoketest.c"],
    deps = [
        "//sw/device/lib/base:macros",
        "//sw/device/lib/base:mmio",
        "//sw/device/lib/dif:csrng",
        "//sw/device/lib/runtime:log",
        "//sw/device/lib/testing:csrng_testutils",
        "//sw/device/lib/testing/test_framework:ottf_main",
    ],
)

opentitan_functest(
    name = "entropy_src_fw_ovr_test",
    srcs = ["entropy_src_fw_ovr_test.c"],
    cw310 = cw310_params(
        # FIXME #12486 [bazel] targets in sw/device/tests failing on cw310 and verilator when built by bazel
        tags = ["broken"],
    ),
    verilator = verilator_params(
        tags = [
            "broken",
        ],
    ),
    deps = [
        "//hw/top_earlgrey/sw/autogen:top_earlgrey",
        "//sw/device/lib/base:memory",
        "//sw/device/lib/base:mmio",
        "//sw/device/lib/dif:base",
        "//sw/device/lib/dif:entropy_src",
        "//sw/device/lib/runtime:log",
        "//sw/device/lib/testing:entropy_testutils",
        "//sw/device/lib/testing/test_framework:ottf_main",
    ],
)

cc_library(
    name = "entropy_src_kat_impl",
    srcs = ["entropy_src_kat_impl.c"],
    hdrs = ["entropy_src_kat_impl.h"],
    target_compatible_with = [OPENTITAN_CPU],
    deps = [
        "//sw/device/lib/base:memory",
        "//sw/device/lib/base:mmio",
        "//sw/device/lib/dif:base",
        "//sw/device/lib/dif:entropy_src",
        "//sw/device/lib/runtime:log",
        "//sw/device/lib/testing:entropy_testutils",
        "//sw/device/lib/testing/test_framework:check",
    ],
)

opentitan_functest(
    name = "entropy_src_kat_test",
    srcs = ["entropy_src_kat_test.c"],
    deps = [
        ":entropy_src_kat_impl",
        "//hw/top_earlgrey/sw/autogen:top_earlgrey",
        "//sw/device/lib/dif:entropy_src",
        "//sw/device/lib/runtime:log",
        "//sw/device/lib/testing/test_framework:check",
        "//sw/device/lib/testing/test_framework:ottf_main",
    ],
)

opentitan_functest(
    name = "entropy_src_smoketest",
    srcs = ["entropy_src_smoketest.c"],
    deps = [
        "//hw/top_earlgrey/sw/autogen:top_earlgrey",
        "//sw/device/lib/base:memory",
        "//sw/device/lib/base:mmio",
        "//sw/device/lib/dif:base",
        "//sw/device/lib/dif:entropy_src",
        "//sw/device/lib/runtime:log",
        "//sw/device/lib/testing:entropy_testutils",
        "//sw/device/lib/testing/test_framework:ottf_main",
    ],
)

opentitan_functest(
    name = "entropy_src_ast_rng_req_test",
    srcs = ["entropy_src_ast_rng_req_test.c"],
    deps = [
        "//hw/top_earlgrey/sw/autogen:top_earlgrey",
        "//sw/device/lib/base:memory",
        "//sw/device/lib/base:mmio",
        "//sw/device/lib/dif:entropy_src",
        "//sw/device/lib/runtime:log",
        "//sw/device/lib/testing/test_framework:ottf_main",
    ],
)

opentitan_functest(
    name = "entropy_src_csrng_test",
    srcs = ["entropy_src_csrng_test.c"],
    verilator = verilator_params(
        timeout = "long",
    ),
    deps = [
        ":otbn_randomness_impl",
        "//hw/top_earlgrey/sw/autogen:top_earlgrey",
        "//sw/device/lib/base:memory",
        "//sw/device/lib/base:mmio",
        "//sw/device/lib/dif:base",
        "//sw/device/lib/dif:csrng",
        "//sw/device/lib/dif:edn",
        "//sw/device/lib/dif:entropy_src",
        "//sw/device/lib/dif:otbn",
        "//sw/device/lib/runtime:log",
        "//sw/device/lib/testing:csrng_testutils",
        "//sw/device/lib/testing:entropy_testutils",
        "//sw/device/lib/testing:isr_testutils",
        "//sw/device/lib/testing:otbn_testutils",
        "//sw/device/lib/testing:rand_testutils",
        "//sw/device/lib/testing:rv_plic_testutils",
        "//sw/device/lib/testing/test_framework:ottf_main",
    ],
)

opentitan_functest(
    name = "entropy_src_edn_reqs_test",
    srcs = ["entropy_src_edn_reqs_test.c"],
    verilator = verilator_params(
        timeout = "long",
    ),
    deps = [
        ":otbn_randomness_impl",
        "//hw/top_earlgrey/sw/autogen:top_earlgrey",
        "//sw/device/lib/base:memory",
        "//sw/device/lib/base:mmio",
        "//sw/device/lib/dif:aes",
        "//sw/device/lib/dif:alert_handler",
        "//sw/device/lib/dif:entropy_src",
        "//sw/device/lib/dif:keymgr",
        "//sw/device/lib/dif:kmac",
        "//sw/device/lib/dif:otbn",
        "//sw/device/lib/dif:otp_ctrl",
        "//sw/device/lib/dif:pwrmgr",
        "//sw/device/lib/dif:rv_core_ibex",
        "//sw/device/lib/runtime:hart",
        "//sw/device/lib/runtime:log",
        "//sw/device/lib/testing:aes_testutils",
        "//sw/device/lib/testing:alert_handler_testutils",
        "//sw/device/lib/testing:entropy_testutils",
        "//sw/device/lib/testing:keymgr_testutils",
        "//sw/device/lib/testing:otp_ctrl_testutils",
        "//sw/device/lib/testing:pwrmgr_testutils",
        "//sw/device/lib/testing/test_framework:ottf_main",
    ],
)

opentitan_functest(
    name = "example_concurrency_test",
    srcs = ["example_concurrency_test.c"],
    deps = [
        "//sw/device/lib/runtime:log",
        "//sw/device/lib/testing/test_framework:check",
        "//sw/device/lib/testing/test_framework:ottf_main",
    ],
)

opentitan_functest(
    name = "example_test_from_flash",
    srcs = ["example_test_from_flash.c"],
    deps = [
        "//sw/device/lib/testing:rand_testutils",
        "//sw/device/lib/testing/test_framework:ottf_main",
    ],
)

opentitan_functest(
    name = "example_test_from_rom",
    srcs = ["example_test_from_rom.c"],
    targets = [
        "dv",
        "verilator",
    ],
    # This test is designed to run and complete entirely in the ROM boot stage.
    # Setting the `test_in_rom` flag makes the `opentitan_functest` rule aware
    # of this, and instructs it to load the test image into ROM (rather than
    # loading the default test ROM, or any other ROM that may be specified via
    # DV or Verilator params).
    test_in_rom = True,
    deps = [
        "//hw/top_earlgrey/sw/autogen:top_earlgrey",
        "//sw/device/lib/arch:device",
        "//sw/device/lib/base:mmio",
        "//sw/device/lib/dif:uart",
        "//sw/device/lib/runtime:hart",
        "//sw/device/lib/runtime:log",
        "//sw/device/lib/runtime:print",
        "//sw/device/lib/testing:pinmux_testutils",
        "//sw/device/lib/testing/test_framework:check",
        "//sw/device/lib/testing/test_framework:status",
        "//sw/device/lib/testing/test_rom:linker_script",
        "//sw/device/lib/testing/test_rom:test_rom_lib",
    ],
)

opentitan_functest(
    name = "flash_ctrl_idle_low_power_test",
    srcs = ["flash_ctrl_idle_low_power_test.c"],
    targets = [
        "dv",
        "verilator",
        "cw310_test_rom",
    ],
    verilator = verilator_params(
        tags = [
            "broken",
        ],
    ),
    deps = [
        "//hw/top_earlgrey/sw/autogen:top_earlgrey",
        "//sw/device/lib/base:mmio",
        "//sw/device/lib/dif:aon_timer",
        "//sw/device/lib/dif:flash_ctrl",
        "//sw/device/lib/dif:pwrmgr",
        "//sw/device/lib/dif:rstmgr",
        "//sw/device/lib/dif:rv_plic",
        "//sw/device/lib/runtime:ibex",
        "//sw/device/lib/runtime:irq",
        "//sw/device/lib/runtime:log",
        "//sw/device/lib/testing:flash_ctrl_testutils",
        "//sw/device/lib/testing:isr_testutils",
        "//sw/device/lib/testing:pwrmgr_testutils",
        "//sw/device/lib/testing:rand_testutils",
        "//sw/device/lib/testing:rstmgr_testutils",
        "//sw/device/lib/testing/test_framework:ottf_main",
    ],
)

opentitan_functest(
    name = "flash_ctrl_ops_test",
    srcs = ["flash_ctrl_ops_test.c"],
    cw310 = cw310_params(
        # FIXME #12486 [bazel] targets in sw/device/tests failing on cw310 and verilator when built by bazel
        tags = ["broken"],
    ),
    deps = [
        "//hw/top_earlgrey/sw/autogen:top_earlgrey",
        "//sw/device/lib/base:mmio",
        "//sw/device/lib/dif:flash_ctrl",
        "//sw/device/lib/dif:rv_plic",
        "//sw/device/lib/runtime:irq",
        "//sw/device/lib/runtime:log",
        "//sw/device/lib/testing:flash_ctrl_testutils",
        "//sw/device/lib/testing:isr_testutils",
        "//sw/device/lib/testing:rv_plic_testutils",
        "//sw/device/lib/testing/test_framework:ottf_main",
    ],
)

opentitan_functest(
    name = "flash_ctrl_clock_freqs_test",
    srcs = ["flash_ctrl_clock_freqs_test.c"],
    cw310 = cw310_params(
        # FIXME #12486 [bazel] targets in sw/device/tests failing on cw310 and verilator when built by bazel
        tags = ["broken"],
    ),
    verilator = verilator_params(
        timeout = "long",
    ),
    deps = [
        "//sw/device/lib/base:mmio",
        "//sw/device/lib/dif:clkmgr",
        "//sw/device/lib/dif:flash_ctrl",
        "//sw/device/lib/runtime:log",
        "//sw/device/lib/testing:flash_ctrl_testutils",
        "//sw/device/lib/testing:rand_testutils",
        "//sw/device/lib/testing/test_framework:check",
        "//sw/device/lib/testing/test_framework:ottf_main",
    ],
)

opentitan_functest(
    name = "flash_ctrl_test",
    srcs = ["flash_ctrl_test.c"],
    verilator = verilator_params(
        timeout = "long",
    ),
    deps = [
        "//hw/top_earlgrey/sw/autogen:top_earlgrey",
        "//sw/device/lib/base:macros",
        "//sw/device/lib/base:memory",
        "//sw/device/lib/base:mmio",
        "//sw/device/lib/dif:flash_ctrl",
        "//sw/device/lib/runtime:log",
        "//sw/device/lib/testing:flash_ctrl_testutils",
        "//sw/device/lib/testing/test_framework:ottf_main",
    ],
)

opentitan_functest(
    name = "gpio_smoketest",
    srcs = ["gpio_smoketest.c"],
    targets = [
        #not compatible with the verilated top level
        "cw310_test_rom",
        "dv",
    ],
    deps = [
        "//sw/device/lib/dif:gpio",
        "//sw/device/lib/dif:pinmux",
        "//sw/device/lib/testing:pinmux_testutils",
        "//sw/device/lib/testing/test_framework:ottf_main",
    ],
)

opentitan_functest(
    name = "gpio_pinmux_test",
    srcs = ["gpio_pinmux_test.c"],
    cw310 = cw310_params(
        interface = "hyper310",
        tags = ["manual"],
        test_cmds = [
            "--bitstream=\"$(location {bitstream})\"",
            "--bootstrap=\"$(location {flash})\"",
        ],
    ),
    targets = [
        "verilator",
        "cw310_test_rom",
    ],
    test_harness = "//sw/host/tests/chip/gpio",
    verilator = verilator_params(
        timeout = "eternal",
        test_cmds = [],
    ),
    deps = [
        "//sw/device/lib/dif:gpio",
        "//sw/device/lib/dif:pinmux",
        "//sw/device/lib/testing/json:command",
        "//sw/device/lib/testing/json:gpio",
        "//sw/device/lib/testing/json:pinmux_config",
        "//sw/device/lib/testing/test_framework:ottf_main",
    ],
)

opentitan_functest(
    name = "hmac_enc_test",
    srcs = ["hmac_enc_test.c"],
    deps = [
        "//hw/top_earlgrey/sw/autogen:top_earlgrey",
        "//sw/device/lib/base:mmio",
        "//sw/device/lib/dif:hmac",
        "//sw/device/lib/runtime:log",
        "//sw/device/lib/testing:hmac_testutils",
        "//sw/device/lib/testing:isr_testutils",
        "//sw/device/lib/testing:rv_plic_testutils",
        "//sw/device/lib/testing/test_framework:ottf_main",
    ],
)

opentitan_functest(
    name = "hmac_enc_idle_test",
    srcs = ["hmac_enc_idle_test.c"],
    deps = [
        "//hw/top_earlgrey/sw/autogen:top_earlgrey",
        "//sw/device/lib/base:mmio",
        "//sw/device/lib/dif:clkmgr",
        "//sw/device/lib/dif:hmac",
        "//sw/device/lib/runtime:log",
        "//sw/device/lib/testing:clkmgr_testutils",
        "//sw/device/lib/testing:hmac_testutils",
        "//sw/device/lib/testing/test_framework:ottf_main",
    ],
)

opentitan_functest(
    name = "hmac_smoketest",
    srcs = ["hmac_smoketest.c"],
    deps = [
        "//hw/top_earlgrey/sw/autogen:top_earlgrey",
        "//sw/device/lib/arch:device",
        "//sw/device/lib/base:mmio",
        "//sw/device/lib/dif:hmac",
        "//sw/device/lib/runtime:log",
        "//sw/device/lib/testing:hmac_testutils",
        "//sw/device/lib/testing/test_framework:ottf_main",
    ],
)

opentitan_functest(
    name = "keymgr_key_derivation_test",
    srcs = ["keymgr_key_derivation_test.c"],
    verilator = verilator_params(
        timeout = "long",
    ),
    deps = [
        "//hw/ip/keymgr/data:keymgr_regs",
        "//hw/ip/kmac/data:kmac_regs",
        "//hw/top_earlgrey/sw/autogen:top_earlgrey",
        "//sw/device/lib/arch:device",
        "//sw/device/lib/base:macros",
        "//sw/device/lib/dif:keymgr",
        "//sw/device/lib/dif:kmac",
        "//sw/device/lib/runtime:hart",
        "//sw/device/lib/runtime:log",
        "//sw/device/lib/runtime:print",
        "//sw/device/lib/testing:keymgr_testutils",
        "//sw/device/lib/testing/test_framework:ottf_main",
    ],
)

opentitan_functest(
    name = "keymgr_sideload_aes_test",
    srcs = ["keymgr_sideload_aes_test.c"],
    verilator = verilator_params(
        timeout = "long",
    ),
    deps = [
        "//hw/ip/aes/data:aes_regs",
        "//hw/ip/keymgr/data:keymgr_regs",
        "//hw/ip/kmac/data:kmac_regs",
        "//sw/device/lib/arch:device",
        "//sw/device/lib/base:macros",
        "//sw/device/lib/dif:aes",
        "//sw/device/lib/dif:keymgr",
        "//sw/device/lib/dif:kmac",
        "//sw/device/lib/runtime:hart",
        "//sw/device/lib/runtime:log",
        "//sw/device/lib/runtime:print",
        "//sw/device/lib/testing:aes_testutils",
        "//sw/device/lib/testing:entropy_testutils",
        "//sw/device/lib/testing:keymgr_testutils",
        "//sw/device/lib/testing:kmac_testutils",
        "//sw/device/lib/testing/test_framework:ottf_main",
    ],
)

opentitan_functest(
    name = "keymgr_sideload_kmac_test",
    srcs = ["keymgr_sideload_kmac_test.c"],
    verilator = verilator_params(
        timeout = "long",
    ),
    deps = [
        "//hw/ip/keymgr/data:keymgr_regs",
        "//hw/ip/kmac/data:kmac_regs",
        "//sw/device/lib/arch:device",
        "//sw/device/lib/base:macros",
        "//sw/device/lib/dif:keymgr",
        "//sw/device/lib/dif:kmac",
        "//sw/device/lib/runtime:hart",
        "//sw/device/lib/runtime:log",
        "//sw/device/lib/runtime:print",
        "//sw/device/lib/testing:keymgr_testutils",
        "//sw/device/lib/testing:kmac_testutils",
        "//sw/device/lib/testing/test_framework:ottf_main",
    ],
)

opentitan_functest(
    name = "keymgr_sideload_otbn_test",
    srcs = ["keymgr_sideload_otbn_test.c"],
    verilator = verilator_params(
        timeout = "eternal",
    ),
    deps = [
        "//hw/ip/otbn/data:otbn_regs",
        "//sw/device/lib/arch:device",
        "//sw/device/lib/base:macros",
        "//sw/device/lib/dif:keymgr",
        "//sw/device/lib/dif:otbn",
        "//sw/device/lib/runtime:hart",
        "//sw/device/lib/runtime:log",
        "//sw/device/lib/runtime:print",
        "//sw/device/lib/testing:keymgr_testutils",
        "//sw/device/lib/testing:otbn_testutils",
        "//sw/device/lib/testing/test_framework:ottf_main",
        "//sw/otbn/crypto:x25519_sideload",
    ],
)

opentitan_functest(
    name = "kmac_app_rom_test",
    srcs = ["kmac_app_rom_test.c"],
    deps = [
        "//hw/top_earlgrey/sw/autogen:top_earlgrey",
        "//sw/device/lib/base:mmio",
        "//sw/device/lib/dif:rom_ctrl",
        "//sw/device/lib/runtime:log",
        "//sw/device/lib/testing/test_framework:ottf_main",
    ],
)

opentitan_functest(
    name = "kmac_entropy_test",
    srcs = ["kmac_entropy_test.c"],
    cw310 = cw310_params(
        # FIXME #15530: EDN doesn't timeout on FPGA
        tags = ["broken"],
    ),
    deps = [
        "//hw/top_earlgrey/sw/autogen:top_earlgrey",
        "//sw/device/lib/base:mmio",
        "//sw/device/lib/dif:kmac",
        "//sw/device/lib/runtime:irq",
        "//sw/device/lib/runtime:log",
        "//sw/device/lib/testing/test_framework:ottf_main",
    ],
)

opentitan_functest(
    name = "kmac_idle_test",
    srcs = ["kmac_idle_test.c"],
    deps = [
        "//hw/top_earlgrey/sw/autogen:top_earlgrey",
        "//sw/device/lib/base:mmio",
        "//sw/device/lib/dif:clkmgr",
        "//sw/device/lib/dif:kmac",
        "//sw/device/lib/runtime:log",
        "//sw/device/lib/testing/test_framework:ottf_main",
    ],
)

opentitan_functest(
    name = "kmac_mode_cshake_test",
    srcs = ["kmac_mode_cshake_test.c"],
    verilator = verilator_params(
        timeout = "long",
    ),
    deps = [
        "//hw/top_earlgrey/sw/autogen:top_earlgrey",
        "//sw/device/lib/arch:device",
        "//sw/device/lib/base:macros",
        "//sw/device/lib/base:mmio",
        "//sw/device/lib/dif:kmac",
        "//sw/device/lib/runtime:log",
        "//sw/device/lib/testing/test_framework:ottf_main",
    ],
)

opentitan_functest(
    name = "kmac_mode_kmac_test",
    srcs = ["kmac_mode_kmac_test.c"],
    deps = [
        "//hw/top_earlgrey/sw/autogen:top_earlgrey",
        "//sw/device/lib/arch:device",
        "//sw/device/lib/base:macros",
        "//sw/device/lib/base:mmio",
        "//sw/device/lib/dif:kmac",
        "//sw/device/lib/runtime:log",
        "//sw/device/lib/testing/test_framework:ottf_main",
    ],
)

opentitan_functest(
    name = "kmac_smoketest",
    srcs = ["kmac_smoketest.c"],
    deps = [
        "//hw/top_earlgrey/sw/autogen:top_earlgrey",
        "//sw/device/lib/arch:device",
        "//sw/device/lib/base:mmio",
        "//sw/device/lib/dif:kmac",
        "//sw/device/lib/runtime:log",
        "//sw/device/lib/testing/test_framework:ottf_main",
    ],
)

opentitan_functest(
    name = "lc_ctrl_otp_hw_cfg_test",
    srcs = ["lc_ctrl_otp_hw_cfg_test.c"],
    deps = [
        "//hw/top_earlgrey/sw/autogen:top_earlgrey",
        "//sw/device/lib/base:bitfield",
        "//sw/device/lib/base:memory",
        "//sw/device/lib/base:mmio",
        "//sw/device/lib/dif:lc_ctrl",
        "//sw/device/lib/dif:otp_ctrl",
        "//sw/device/lib/runtime:log",
        "//sw/device/lib/testing:otp_ctrl_testutils",
        "//sw/device/lib/testing/test_framework:ottf_main",
    ],
)

opentitan_functest(
    name = "otbn_ecdsa_op_irq_test",
    srcs = ["otbn_ecdsa_op_irq_test.c"],
    verilator = verilator_params(
        timeout = "long",
    ),
    deps = [
        "//hw/top_earlgrey/sw/autogen:top_earlgrey",
        "//sw/device/lib/dif:otbn",
        "//sw/device/lib/runtime:ibex",
        "//sw/device/lib/runtime:irq",
        "//sw/device/lib/runtime:log",
        "//sw/device/lib/testing:entropy_testutils",
        "//sw/device/lib/testing:otbn_testutils",
        "//sw/device/lib/testing:profile",
        "//sw/device/lib/testing:rv_plic_testutils",
        "//sw/device/lib/testing/test_framework:ottf_main",
        "//sw/otbn/crypto:p256_ecdsa",
    ],
)

opentitan_functest(
    name = "otbn_irq_test",
    srcs = ["otbn_irq_test.c"],
    verilator = verilator_params(
        timeout = "long",
    ),
    deps = [
        "//hw/top_earlgrey/sw/autogen:top_earlgrey",
        "//sw/device/lib/dif:otbn",
        "//sw/device/lib/dif:rv_plic",
        "//sw/device/lib/runtime:ibex",
        "//sw/device/lib/runtime:irq",
        "//sw/device/lib/runtime:log",
        "//sw/device/lib/testing:entropy_testutils",
        "//sw/device/lib/testing:otbn_testutils",
        "//sw/device/lib/testing/test_framework:ottf_main",
        "//sw/otbn/code-snippets:err_test",
    ],
)

opentitan_functest(
    name = "otbn_mem_scramble_test",
    srcs = ["otbn_mem_scramble_test.c"],
    cw310 = cw310_params(
        # FIXME #12486 [bazel] targets in sw/device/tests failing on cw310 and verilator when built by bazel
        tags = ["broken"],
    ),
    verilator = verilator_params(
        timeout = "long",
    ),
    deps = [
        "//hw/top_earlgrey/sw/autogen:top_earlgrey",
        "//sw/device/lib/dif:base",
        "//sw/device/lib/dif:otbn",
        "//sw/device/lib/dif:rv_core_ibex",
        "//sw/device/lib/runtime:log",
        "//sw/device/lib/testing:otbn_testutils",
        "//sw/device/lib/testing/test_framework:ottf_main",
    ],
)

cc_library(
    name = "otbn_randomness_impl",
    srcs = ["otbn_randomness_impl.c"],
    hdrs = ["otbn_randomness_impl.h"],
    target_compatible_with = [OPENTITAN_CPU],
    deps = [
        "//sw/device/lib/dif:base",
        "//sw/device/lib/dif:otbn",
        "//sw/device/lib/runtime:log",
        "//sw/device/lib/testing:otbn_testutils",
        "//sw/device/lib/testing/test_framework:check",
        "//sw/otbn/code-snippets:randomness",
    ],
)

opentitan_functest(
    name = "otbn_randomness_test",
    srcs = ["otbn_randomness_test.c"],
    verilator = verilator_params(
        timeout = "long",
    ),
    deps = [
        ":otbn_randomness_impl",
        "//hw/top_earlgrey/sw/autogen:top_earlgrey",
        "//sw/device/lib/dif:base",
        "//sw/device/lib/dif:clkmgr",
        "//sw/device/lib/dif:otbn",
        "//sw/device/lib/runtime:ibex",
        "//sw/device/lib/runtime:irq",
        "//sw/device/lib/runtime:log",
        "//sw/device/lib/testing:clkmgr_testutils",
        "//sw/device/lib/testing:entropy_testutils",
        "//sw/device/lib/testing:otbn_testutils",
        "//sw/device/lib/testing:rv_plic_testutils",
        "//sw/device/lib/testing/test_framework:check",
        "//sw/device/lib/testing/test_framework:ottf_main",
    ],
)

opentitan_functest(
    name = "otbn_rsa_test",
    srcs = ["otbn_rsa_test.c"],
    verilator = verilator_params(
        timeout = "eternal",
    ),
    deps = [
        "//hw/top_earlgrey/sw/autogen:top_earlgrey",
        "//sw/device/lib/dif:otbn",
        "//sw/device/lib/runtime:ibex",
        "//sw/device/lib/runtime:log",
        "//sw/device/lib/testing:entropy_testutils",
        "//sw/device/lib/testing:otbn_testutils",
        "//sw/device/lib/testing:profile",
        "//sw/device/lib/testing/test_framework:ottf_main",
        "//sw/otbn/crypto:rsa",
    ],
)

opentitan_functest(
    name = "otbn_smoketest",
    srcs = ["otbn_smoketest.c"],
    verilator = verilator_params(
        timeout = "long",
    ),
    deps = [
        "//hw/top_earlgrey/sw/autogen:top_earlgrey",
        "//sw/device/lib/dif:otbn",
        "//sw/device/lib/runtime:ibex",
        "//sw/device/lib/runtime:log",
        "//sw/device/lib/testing:entropy_testutils",
        "//sw/device/lib/testing:otbn_testutils",
        "//sw/device/lib/testing/test_framework:ottf_main",
        "//sw/otbn/code-snippets:barrett384",
        "//sw/otbn/code-snippets:err_test",
    ],
)

opentitan_functest(
    name = "otp_ctrl_smoketest",
    srcs = ["otp_ctrl_smoketest.c"],
    deps = [
        "//hw/top_earlgrey/sw/autogen:top_earlgrey",
        "//sw/device/lib/base:bitfield",
        "//sw/device/lib/base:macros",
        "//sw/device/lib/base:memory",
        "//sw/device/lib/dif:otp_ctrl",
        "//sw/device/lib/runtime:log",
        "//sw/device/lib/testing:otp_ctrl_testutils",
        "//sw/device/lib/testing/test_framework:ottf_main",
    ],
)

opentitan_functest(
    name = "plic_sw_irq_test",
    srcs = ["plic_sw_irq_test.c"],
    deps = [
        "//hw/top_earlgrey/sw/autogen:top_earlgrey",
        "//sw/device/lib/base:abs_mmio",
        "//sw/device/lib/base:math",
        "//sw/device/lib/base:mmio",
        "//sw/device/lib/dif:rv_plic",
        "//sw/device/lib/runtime:irq",
        "//sw/device/lib/runtime:log",
        "//sw/device/lib/testing:rv_plic_testutils",
        "//sw/device/lib/testing/test_framework:ottf_main",
    ],
)

opentitan_functest(
    name = "pmp_smoketest_napot",
    srcs = ["pmp_smoketest_napot.c"],
    deps = [
        "//hw/top_earlgrey/sw/autogen:top_earlgrey",
        "//sw/device/lib/base:csr",
        "//sw/device/lib/runtime:hart",
        "//sw/device/lib/runtime:irq",
        "//sw/device/lib/runtime:pmp",
        "//sw/device/lib/testing/test_framework:ottf_main",
    ],
)

opentitan_functest(
    name = "pmp_smoketest_tor",
    srcs = ["pmp_smoketest_tor.c"],
    deps = [
        "//hw/top_earlgrey/sw/autogen:top_earlgrey",
        "//sw/device/lib/base:csr",
        "//sw/device/lib/runtime:hart",
        "//sw/device/lib/runtime:irq",
        "//sw/device/lib/runtime:pmp",
        "//sw/device/lib/testing/test_framework:ottf_main",
    ],
)

opentitan_functest(
    name = "pwrmgr_smoketest",
    srcs = ["pwrmgr_smoketest.c"],
    verilator = verilator_params(
        timeout = "long",
    ),
    deps = [
        "//hw/top_earlgrey/sw/autogen:top_earlgrey",
        "//sw/device/lib/base:mmio",
        "//sw/device/lib/dif:aon_timer",
        "//sw/device/lib/dif:pwrmgr",
        "//sw/device/lib/dif:rstmgr",
        "//sw/device/lib/runtime:log",
        "//sw/device/lib/testing:aon_timer_testutils",
        "//sw/device/lib/testing:pwrmgr_testutils",
        "//sw/device/lib/testing:rstmgr_testutils",
        "//sw/device/lib/testing/test_framework:ottf_main",
    ],
)

opentitan_functest(
    name = "pwrmgr_sleep_disabled_test",
    srcs = ["pwrmgr_sleep_disabled_test.c"],
    cw310 = cw310_params(
        # FIXME #12486 [bazel] targets in sw/device/tests failing on cw310 and verilator when built by bazel
        tags = ["broken"],
    ),
    verilator = verilator_params(
        tags = ["broken"],
    ),
    deps = [
        "//sw/device/lib/dif:aon_timer",
        "//sw/device/lib/dif:pwrmgr",
        "//sw/device/lib/dif:rv_plic",
        "//sw/device/lib/runtime:irq",
        "//sw/device/lib/testing:aon_timer_testutils",
        "//sw/device/lib/testing:pwrmgr_testutils",
        "//sw/device/lib/testing/test_framework:ottf_main",
    ],
)

opentitan_functest(
    name = "rstmgr_smoketest",
    srcs = ["rstmgr_smoketest.c"],
    deps = [
        "//hw/top_earlgrey/sw/autogen:top_earlgrey",
        "//sw/device/lib/base:mmio",
        "//sw/device/lib/dif:rstmgr",
        "//sw/device/lib/testing:rstmgr_testutils",
        "//sw/device/lib/testing/test_framework:ottf_main",
    ],
)

opentitan_functest(
    name = "rstmgr_cpu_info_test",
    srcs = ["rstmgr_cpu_info_test.c"],
    targets = [
        "cw310_test_rom",
        "dv",
        "verilator",
    ],
    verilator = verilator_params(
        timeout = "long",
        tags = ["broken"],
    ),
    deps = [
        "//hw/top_earlgrey/sw/autogen:top_earlgrey",
        "//sw/device/lib/base:abs_mmio",
        "//sw/device/lib/base:macros",
        "//sw/device/lib/base:mmio",
        "//sw/device/lib/dif:pwrmgr",
        "//sw/device/lib/dif:rstmgr",
        "//sw/device/lib/dif:rv_core_ibex",
        "//sw/device/lib/runtime:log",
        "//sw/device/lib/testing:aon_timer_testutils",
        "//sw/device/lib/testing:rstmgr_testutils",
        "//sw/device/lib/testing/test_framework:ottf_main",
    ],
)

opentitan_functest(
    name = "rstmgr_sw_req_test",
    srcs = ["rstmgr_sw_req_test.c"],
    deps = [
        "//hw/top_earlgrey/sw/autogen:top_earlgrey",
        "//sw/device/lib/base:mmio",
        "//sw/device/lib/dif:rstmgr",
        "//sw/device/lib/runtime:log",
        "//sw/device/lib/testing:rstmgr_testutils",
        "//sw/device/lib/testing/test_framework:ottf_main",
    ],
)

opentitan_functest(
    name = "rstmgr_sw_rst_ctrl_test",
    srcs = ["rstmgr_sw_rst_ctrl_test.c"],
    verilator = verilator_params(
        timeout = "long",
    ),
    deps = [
        "//hw/ip/i2c/data:i2c_regs",
        "//hw/ip/spi_device/data:spi_device_regs",
        "//hw/ip/spi_host/data:spi_host_regs",
        "//hw/ip/usbdev/data:usbdev_regs",
        "//hw/top_earlgrey/sw/autogen:top_earlgrey",
        "//sw/device/lib/arch:device",
        "//sw/device/lib/base:memory",
        "//sw/device/lib/base:mmio",
        "//sw/device/lib/dif:i2c",
        "//sw/device/lib/dif:rstmgr",
        "//sw/device/lib/dif:spi_device",
        "//sw/device/lib/dif:spi_host",
        "//sw/device/lib/dif:usbdev",
        "//sw/device/lib/runtime:hart",
        "//sw/device/lib/runtime:log",
        "//sw/device/lib/testing/test_framework:ottf_main",
    ],
)

opentitan_functest(
    name = "rv_plic_smoketest",
    srcs = ["rv_plic_smoketest.c"],
    deps = [
        "//hw/top_earlgrey/sw/autogen:top_earlgrey",
        "//sw/device/lib/base:mmio",
        "//sw/device/lib/dif:rv_plic",
        "//sw/device/lib/dif:uart",
        "//sw/device/lib/runtime:hart",
        "//sw/device/lib/runtime:irq",
        "//sw/device/lib/runtime:log",
        "//sw/device/lib/testing/test_framework:ottf_main",
        "//sw/device/lib/testing/test_framework:status",
    ],
)

opentitan_functest(
    name = "rv_timer_smoketest",
    srcs = ["rv_timer_smoketest.c"],
    deps = [
        "//hw/top_earlgrey/sw/autogen:top_earlgrey",
        "//sw/device/lib/dif:rv_timer",
        "//sw/device/lib/runtime:hart",
        "//sw/device/lib/runtime:ibex",
        "//sw/device/lib/runtime:irq",
        "//sw/device/lib/runtime:log",
        "//sw/device/lib/testing/test_framework:ottf_main",
    ],
)

cc_library(
    name = "spi_host_flash_test_impl",
    srcs = ["spi_host_flash_test_impl.c"],
    hdrs = ["spi_host_flash_test_impl.h"],
    target_compatible_with = [OPENTITAN_CPU],
    deps = [
        "//hw/top_earlgrey/sw/autogen:top_earlgrey",
        "//sw/device/lib/arch:device",
        "//sw/device/lib/base:memory",
        "//sw/device/lib/base:mmio",
        "//sw/device/lib/dif:spi_host",
        "//sw/device/lib/runtime:hart",
        "//sw/device/lib/runtime:log",
        "//sw/device/lib/runtime:print",
        "//sw/device/lib/testing:spi_device_testutils",
        "//sw/device/lib/testing:spi_flash_testutils",
        "//sw/device/lib/testing:spi_host_testutils",
    ],
)

opentitan_functest(
    name = "spi_host_smoketest",
    srcs = ["spi_host_smoketest.c"],
    cw310 = cw310_params(
        timeout = "moderate",
    ),
    targets = ["cw310_test_rom"],  # Can only run on CW310 board right now.
    deps = [
        ":spi_host_flash_test_impl",
        "//hw/top_earlgrey/sw/autogen:top_earlgrey",
        "//sw/device/lib/arch:device",
        "//sw/device/lib/base:memory",
        "//sw/device/lib/base:mmio",
        "//sw/device/lib/dif:spi_host",
        "//sw/device/lib/runtime:hart",
        "//sw/device/lib/runtime:log",
        "//sw/device/lib/runtime:print",
        "//sw/device/lib/testing:spi_device_testutils",
        "//sw/device/lib/testing:spi_flash_testutils",
        "//sw/device/lib/testing:spi_host_testutils",
        "//sw/device/lib/testing/test_framework:ottf_main",
    ],
)

opentitan_functest(
    name = "spi_host_winbond_flash_test",
    srcs = ["spi_host_winbond_flash_test.c"],
    targets = ["cw310_test_rom"],  # Can only run on CW310 board right now.
    deps = [
        ":spi_host_flash_test_impl",
        "//hw/top_earlgrey/sw/autogen:top_earlgrey",
        "//sw/device/lib/arch:device",
        "//sw/device/lib/base:memory",
        "//sw/device/lib/base:mmio",
        "//sw/device/lib/dif:spi_host",
        "//sw/device/lib/runtime:hart",
        "//sw/device/lib/runtime:log",
        "//sw/device/lib/runtime:print",
        "//sw/device/lib/testing:spi_device_testutils",
        "//sw/device/lib/testing:spi_flash_testutils",
        "//sw/device/lib/testing:spi_host_testutils",
        "//sw/device/lib/testing/test_framework:ottf_main",
    ],
)

opentitan_functest(
    name = "spi_host_macronix_flash_test",
    srcs = ["spi_host_macronix_flash_test.c"],
    cw310 = cw310_params(
        tags = [
            "bob",
            "manual",
        ],  # Requires the BoB in CI.
    ),
    targets = ["cw310_test_rom"],  # Can only run on CW310 board right now.
    deps = [
        ":spi_host_flash_test_impl",
        "//hw/top_earlgrey/sw/autogen:top_earlgrey",
        "//sw/device/lib/arch:device",
        "//sw/device/lib/base:memory",
        "//sw/device/lib/base:mmio",
        "//sw/device/lib/dif:spi_host",
        "//sw/device/lib/runtime:hart",
        "//sw/device/lib/runtime:log",
        "//sw/device/lib/runtime:print",
        "//sw/device/lib/testing:spi_device_testutils",
        "//sw/device/lib/testing:spi_flash_testutils",
        "//sw/device/lib/testing:spi_host_testutils",
        "//sw/device/lib/testing/test_framework:ottf_main",
    ],
)

opentitan_functest(
<<<<<<< HEAD
=======
    name = "spi_host_gigadevice256Mb_flash_test",
    srcs = ["spi_host_gigadevice256Mb_flash_test.c"],
    cw310 = cw310_params(
        tags = [
            "bob",
            "manual",
        ],  # Requires the BoB in CI.
    ),
    targets = ["cw310_test_rom"],  # Can only run on CW310 board right now.
    deps = [
        ":spi_host_flash_test_impl",
        "//hw/top_earlgrey/sw/autogen:top_earlgrey",
        "//sw/device/lib/arch:device",
        "//sw/device/lib/base:memory",
        "//sw/device/lib/base:mmio",
        "//sw/device/lib/dif:pinmux",
        "//sw/device/lib/dif:spi_host",
        "//sw/device/lib/runtime:hart",
        "//sw/device/lib/runtime:log",
        "//sw/device/lib/runtime:print",
        "//sw/device/lib/testing:spi_device_testutils",
        "//sw/device/lib/testing:spi_flash_testutils",
        "//sw/device/lib/testing:spi_host_testutils",
        "//sw/device/lib/testing/test_framework:ottf_main",
    ],
)

opentitan_functest(
>>>>>>> 1c46915e
    name = "spi_host_irq_test",
    srcs = ["spi_host_irq_test.c"],
    targets = ["cw310_test_rom"],  # Can only run on CW310 board right now.
    deps = [
        "//hw/top_earlgrey/sw/autogen:top_earlgrey",
        "//sw/device/lib/arch:device",
        "//sw/device/lib/base:memory",
        "//sw/device/lib/base:mmio",
        "//sw/device/lib/dif:rv_plic",
        "//sw/device/lib/dif:spi_host",
        "//sw/device/lib/runtime:hart",
        "//sw/device/lib/runtime:log",
        "//sw/device/lib/runtime:print",
        "//sw/device/lib/testing:rv_plic_testutils",
        "//sw/device/lib/testing:spi_device_testutils",
        "//sw/device/lib/testing:spi_flash_testutils",
        "//sw/device/lib/testing:spi_host_testutils",
        "//sw/device/lib/testing/test_framework:ottf_main",
    ],
)

opentitan_functest(
    name = "i2c_host_accelerometer_test",
    srcs = ["i2c_host_accelerometer_test.c"],
    cw310 = cw310_params(
        tags = [
            "bob",
            "manual",
        ],  # Requires the BoB in CI.
    ),
    targets = ["cw310_test_rom"],  # Can only run on CW310 board right now.
    deps = [
        "//hw/top_earlgrey/sw/autogen:top_earlgrey",
        "//sw/device/lib/arch:device",
        "//sw/device/lib/base:memory",
        "//sw/device/lib/base:mmio",
        "//sw/device/lib/dif:i2c",
        "//sw/device/lib/runtime:hart",
        "//sw/device/lib/runtime:log",
        "//sw/device/lib/runtime:print",
        "//sw/device/lib/testing:i2c_testutils",
        "//sw/device/lib/testing:rv_core_ibex_testutils",
        "//sw/device/lib/testing/test_framework:ottf_main",
    ],
)

opentitan_functest(
    name = "i2c_host_ambient_light_detector_test",
    srcs = ["i2c_host_ambient_light_detector_test.c"],
    cw310 = cw310_params(
        tags = [
            "bob",
            "manual",
        ],  # Requires the BoB in CI.
    ),
    targets = ["cw310_test_rom"],  # Can only run on CW310 board right now.
    deps = [
        "//hw/top_earlgrey/sw/autogen:top_earlgrey",
        "//sw/device/lib/arch:device",
        "//sw/device/lib/base:memory",
        "//sw/device/lib/base:mmio",
        "//sw/device/lib/dif:i2c",
        "//sw/device/lib/runtime:hart",
        "//sw/device/lib/runtime:log",
        "//sw/device/lib/runtime:print",
        "//sw/device/lib/testing:i2c_testutils",
        "//sw/device/lib/testing:rv_core_ibex_testutils",
        "//sw/device/lib/testing/test_framework:ottf_main",
    ],
)

opentitan_functest(
    name = "i2c_host_hdc1080_humidity_temp_test",
    srcs = ["i2c_host_hdc1080_humidity_temp_test.c"],
    cw310 = cw310_params(
        tags = [
            "bob",
            "manual",
        ],  # Requires the BoB in CI.
    ),
    targets = ["cw310_test_rom"],  # Can only run on CW310 board right now.
    deps = [
        "//hw/top_earlgrey/sw/autogen:top_earlgrey",
        "//sw/device/lib/arch:device",
        "//sw/device/lib/base:memory",
        "//sw/device/lib/base:mmio",
        "//sw/device/lib/dif:i2c",
        "//sw/device/lib/runtime:hart",
        "//sw/device/lib/runtime:log",
        "//sw/device/lib/runtime:print",
        "//sw/device/lib/testing:i2c_testutils",
        "//sw/device/lib/testing:rv_core_ibex_testutils",
        "//sw/device/lib/testing/test_framework:ottf_main",
    ],
)

opentitan_functest(
    name = "i2c_host_clock_stretching_test",
    srcs = ["i2c_host_clock_stretching_test.c"],
    cw310 = cw310_params(
        tags = [
            "bob",
            "manual",
        ],  # Requires the BoB in CI.
    ),
    targets = ["cw310_test_rom"],  # Can only run on CW310 board right now.
    deps = [
        "//hw/top_earlgrey/sw/autogen:top_earlgrey",
        "//sw/device/lib/arch:device",
        "//sw/device/lib/base:memory",
        "//sw/device/lib/base:mmio",
        "//sw/device/lib/dif:i2c",
        "//sw/device/lib/dif:rv_plic",
        "//sw/device/lib/runtime:hart",
        "//sw/device/lib/runtime:log",
        "//sw/device/lib/runtime:print",
        "//sw/device/lib/testing:i2c_testutils",
        "//sw/device/lib/testing:rv_core_ibex_testutils",
        "//sw/device/lib/testing:rv_plic_testutils",
        "//sw/device/lib/testing/test_framework:ottf_main",
    ],
)

opentitan_functest(
    name = "i2c_host_compass_test",
    srcs = ["i2c_host_compass_test.c"],
    cw310 = cw310_params(
        tags = [
            "bob",
            "manual",
        ],  # Requires the BoB in CI.
    ),
    targets = ["cw310_test_rom"],  # Can only run on CW310 board right now.
    deps = [
        "//hw/top_earlgrey/sw/autogen:top_earlgrey",
        "//sw/device/lib/arch:device",
        "//sw/device/lib/base:memory",
        "//sw/device/lib/base:mmio",
        "//sw/device/lib/dif:i2c",
        "//sw/device/lib/dif:rstmgr",
        "//sw/device/lib/runtime:hart",
        "//sw/device/lib/runtime:log",
        "//sw/device/lib/runtime:print",
        "//sw/device/lib/testing:i2c_testutils",
        "//sw/device/lib/testing:rv_core_ibex_testutils",
        "//sw/device/lib/testing/test_framework:ottf_main",
    ],
)

opentitan_functest(
    name = "i2c_host_eeprom_test",
    srcs = ["i2c_host_eeprom_test.c"],
    cw310 = cw310_params(
        tags = [
            "bob",
            "manual",
        ],  # Requires the BoB in CI.
    ),
    targets = ["cw310_test_rom"],  # Can only run on CW310 board right now.
    deps = [
        "//hw/top_earlgrey/sw/autogen:top_earlgrey",
        "//sw/device/lib/arch:device",
        "//sw/device/lib/base:memory",
        "//sw/device/lib/base:mmio",
        "//sw/device/lib/dif:i2c",
        "//sw/device/lib/runtime:hart",
        "//sw/device/lib/runtime:log",
        "//sw/device/lib/runtime:print",
        "//sw/device/lib/testing:i2c_testutils",
        "//sw/device/lib/testing:rv_core_ibex_testutils",
        "//sw/device/lib/testing/test_framework:ottf_main",
    ],
)

opentitan_functest(
    name = "i2c_host_fram_test",
    srcs = ["i2c_host_fram_test.c"],
    cw310 = cw310_params(
        tags = [
            "bob",
            "manual",
        ],  # Requires the BoB in CI.
    ),
    targets = ["cw310_test_rom"],  # Can only run on CW310 board right now.
    deps = [
        "//hw/top_earlgrey/sw/autogen:top_earlgrey",
        "//sw/device/lib/arch:device",
        "//sw/device/lib/base:memory",
        "//sw/device/lib/base:mmio",
        "//sw/device/lib/dif:i2c",
        "//sw/device/lib/runtime:hart",
        "//sw/device/lib/runtime:log",
        "//sw/device/lib/runtime:print",
        "//sw/device/lib/testing:i2c_testutils",
        "//sw/device/lib/testing:rv_core_ibex_testutils",
        "//sw/device/lib/testing/test_framework:ottf_main",
    ],
)

opentitan_functest(
    name = "i2c_host_gas_sensor_test",
    srcs = ["i2c_host_gas_sensor_test.c"],
    cw310 = cw310_params(
        tags = [
            "bob",
            "manual",
        ],  # Requires the BoB in CI.
    ),
    targets = ["cw310_test_rom"],  # Can only run on CW310 board right now.
    deps = [
        "//hw/top_earlgrey/sw/autogen:top_earlgrey",
        "//sw/device/lib/arch:device",
        "//sw/device/lib/base:memory",
        "//sw/device/lib/base:mmio",
        "//sw/device/lib/dif:i2c",
        "//sw/device/lib/runtime:hart",
        "//sw/device/lib/runtime:log",
        "//sw/device/lib/runtime:print",
        "//sw/device/lib/testing:i2c_testutils",
        "//sw/device/lib/testing:rv_core_ibex_testutils",
        "//sw/device/lib/testing/test_framework:ottf_main",
    ],
)

opentitan_functest(
    name = "i2c_host_power_monitor_test",
    srcs = ["i2c_host_power_monitor_test.c"],
    cw310 = cw310_params(
        tags = [
            "bob",
            "manual",
        ],  # Requires the BoB in CI.
    ),
    targets = ["cw310_test_rom"],  # Can only run on CW310 board right now.
    deps = [
        "//hw/top_earlgrey/sw/autogen:top_earlgrey",
        "//sw/device/lib/arch:device",
        "//sw/device/lib/base:memory",
        "//sw/device/lib/base:mmio",
        "//sw/device/lib/dif:i2c",
        "//sw/device/lib/runtime:hart",
        "//sw/device/lib/runtime:log",
        "//sw/device/lib/runtime:print",
        "//sw/device/lib/testing:i2c_testutils",
        "//sw/device/lib/testing:rv_core_ibex_testutils",
        "//sw/device/lib/testing/test_framework:ottf_main",
    ],
)

opentitan_functest(
    name = "i2c_host_irq_test",
    srcs = ["i2c_host_irq_test.c"],
    cw310 = cw310_params(
        tags = [
            "bob",
            "manual",
        ],  # Requires the BoB in CI.
    ),
    targets = ["cw310_test_rom"],  # Can only run on CW310 board right now.
    deps = [
        "//hw/top_earlgrey/sw/autogen:top_earlgrey",
        "//sw/device/lib/arch:device",
        "//sw/device/lib/base:memory",
        "//sw/device/lib/base:mmio",
        "//sw/device/lib/dif:i2c",
        "//sw/device/lib/dif:rv_plic",
        "//sw/device/lib/runtime:hart",
        "//sw/device/lib/runtime:log",
        "//sw/device/lib/runtime:print",
        "//sw/device/lib/testing:i2c_testutils",
        "//sw/device/lib/testing:rv_core_ibex_testutils",
        "//sw/device/lib/testing:rv_plic_testutils",
        "//sw/device/lib/testing/test_framework:ottf_main",
    ],
)

opentitan_functest(
    name = "sensor_ctrl_alert_test",
    srcs = ["sensor_ctrl_alerts.c"],
    deps = [
        "//hw/top_earlgrey/ip/sensor_ctrl/data:sensor_ctrl_regs",
        "//hw/top_earlgrey/sw/autogen:top_earlgrey",
        "//sw/device/lib/arch:device",
        "//sw/device/lib/base:abs_mmio",
        "//sw/device/lib/base:memory",
        "//sw/device/lib/base:mmio",
        "//sw/device/lib/dif:alert_handler",
        "//sw/device/lib/dif:rstmgr",
        "//sw/device/lib/dif:rv_plic",
        "//sw/device/lib/dif:sensor_ctrl",
        "//sw/device/lib/runtime:hart",
        "//sw/device/lib/runtime:ibex",
        "//sw/device/lib/runtime:irq",
        "//sw/device/lib/runtime:log",
        "//sw/device/lib/runtime:print",
        "//sw/device/lib/testing:flash_ctrl_testutils",
        "//sw/device/lib/testing:nv_counter_testutils",
        "//sw/device/lib/testing:pwrmgr_testutils",
        "//sw/device/lib/testing:rand_testutils",
        "//sw/device/lib/testing/test_framework:ottf_main",
    ],
)

opentitan_functest(
    name = "sensor_ctrl_wakeup_test",
    srcs = ["sensor_ctrl_wakeup.c"],
    verilator = verilator_params(
        timeout = "long",
    ),
    deps = [
        "//hw/top_earlgrey/ip/sensor_ctrl/data:sensor_ctrl_regs",
        "//hw/top_earlgrey/sw/autogen:top_earlgrey",
        "//sw/device/lib/arch:device",
        "//sw/device/lib/base:memory",
        "//sw/device/lib/base:mmio",
        "//sw/device/lib/dif:pwrmgr",
        "//sw/device/lib/dif:rv_plic",
        "//sw/device/lib/dif:sensor_ctrl",
        "//sw/device/lib/runtime:hart",
        "//sw/device/lib/runtime:irq",
        "//sw/device/lib/runtime:log",
        "//sw/device/lib/runtime:print",
        "//sw/device/lib/testing:isr_testutils",
        "//sw/device/lib/testing:pwrmgr_testutils",
        "//sw/device/lib/testing:rv_plic_testutils",
        "//sw/device/lib/testing/test_framework:ottf_main",
    ],
)

opentitan_functest(
    name = "sleep_pwm_pulses_test",
    srcs = ["sleep_pwm_pulses_test.c"],
    verilator = verilator_params(
        timeout = "eternal",
        tags = ["broken"],
    ),
    deps = [
        "//hw/ip/pwm/data:pwm_regs",
        "//hw/top_earlgrey/sw/autogen:top_earlgrey",
        "//sw/device/lib/base:mmio",
        "//sw/device/lib/dif:aon_timer",
        "//sw/device/lib/dif:pinmux",
        "//sw/device/lib/dif:pwm",
        "//sw/device/lib/dif:pwrmgr",
        "//sw/device/lib/dif:rstmgr",
        "//sw/device/lib/runtime:log",
        "//sw/device/lib/testing:aon_timer_testutils",
        "//sw/device/lib/testing:pwrmgr_testutils",
        "//sw/device/lib/testing:rstmgr_testutils",
        "//sw/device/lib/testing/test_framework:ottf_main",
    ],
)

opentitan_functest(
    name = "sram_ctrl_execution_test",
    srcs = ["sram_ctrl_execution_test.c"],
    deps = [
        "//hw/top_earlgrey/sw/autogen:top_earlgrey",
        "//sw/device/examples/sram_program",
        "//sw/device/lib/base:csr",
        "//sw/device/lib/base:macros",
        "//sw/device/lib/dif:sram_ctrl",
        "//sw/device/lib/runtime:log",
        "//sw/device/lib/testing/test_framework:ottf_main",
        "//sw/device/silicon_creator/lib:epmp_state",
    ],
)

opentitan_functest(
    name = "sram_ctrl_sleep_sram_ret_contents_test",
    srcs = ["sram_ctrl_sleep_sram_ret_contents_test.c"],
    verilator = verilator_params(
        timeout = "long",
    ),
    deps = [
        "//hw/top_earlgrey/sw/autogen:top_earlgrey",
        "//sw/device/lib/base:mmio",
        "//sw/device/lib/dif:aon_timer",
        "//sw/device/lib/dif:flash_ctrl",
        "//sw/device/lib/dif:pwrmgr",
        "//sw/device/lib/dif:rstmgr",
        "//sw/device/lib/runtime:log",
        "//sw/device/lib/testing:aon_timer_testutils",
        "//sw/device/lib/testing:flash_ctrl_testutils",
        "//sw/device/lib/testing:isr_testutils",
        "//sw/device/lib/testing:pwrmgr_testutils",
        "//sw/device/lib/testing:rstmgr_testutils",
        "//sw/device/lib/testing:rv_plic_testutils",
        "//sw/device/lib/testing:sram_ctrl_testutils",
        "//sw/device/lib/testing/test_framework:ottf_main",
        "//sw/device/silicon_creator/lib/drivers:retention_sram",
    ],
)

opentitan_functest(
    name = "sram_ctrl_smoketest",
    srcs = ["sram_ctrl_smoketest.c"],
    deps = [
        "//hw/top_earlgrey/sw/autogen:top_earlgrey",
        "//sw/device/lib/arch:device",
        "//sw/device/lib/base:macros",
        "//sw/device/lib/base:mmio",
        "//sw/device/lib/dif:sram_ctrl",
        "//sw/device/lib/runtime:log",
        "//sw/device/lib/testing/test_framework:ottf_main",
    ],
)

opentitan_functest(
    name = "uart_smoketest_signed",
    srcs = ["uart_smoketest.c"],
    cw310 = cw310_params(
        exit_failure = ROM_BOOT_FAILURE_MSG,
    ),
    dv = dv_params(
        rom = "//sw/device/silicon_creator/rom:rom_with_fake_keys",
    ),
    manifest = "//sw/device/silicon_creator/rom_ext:manifest_standard",
    signed = True,
    targets = [
        "cw310_rom_with_fake_keys",
        "verilator",
        "dv",
    ],
    verilator = verilator_params(
        timeout = "eternal",
        exit_failure = ROM_BOOT_FAILURE_MSG,
        rom = "//sw/device/silicon_creator/rom:rom_with_fake_keys",
    ),
    deps = [
        "//hw/top_earlgrey/sw/autogen:top_earlgrey",
        "//sw/device/lib/arch:device",
        "//sw/device/lib/base:mmio",
        "//sw/device/lib/dif:uart",
        "//sw/device/lib/runtime:hart",
        "//sw/device/lib/testing/test_framework:ottf_main",
    ],
)

opentitan_functest(
    name = "uart_smoketest",
    srcs = ["uart_smoketest.c"],
    deps = [
        "//hw/top_earlgrey/sw/autogen:top_earlgrey",
        "//sw/device/lib/arch:device",
        "//sw/device/lib/base:mmio",
        "//sw/device/lib/dif:uart",
        "//sw/device/lib/runtime:hart",
        "//sw/device/lib/testing/test_framework:ottf_main",
    ],
)

opentitan_functest(
    name = "usbdev_test",
    srcs = ["usbdev_test.c"],
    cw310 = cw310_params(
        tags = ["manual"],
    ),
    targets = [
        "verilator",
        "cw310_test_rom",
        "dv",
    ],
    verilator = verilator_params(
        timeout = "long",
    ),
    deps = [
        "//hw/top_earlgrey/sw/autogen:top_earlgrey",
        "//sw/device/lib/dif:pinmux",
        "//sw/device/lib/dif:usbdev",
        "//sw/device/lib/runtime:log",
        "//sw/device/lib/runtime:print",
        "//sw/device/lib/testing:pinmux_testutils",
        "//sw/device/lib/testing:usb_testutils",
        "//sw/device/lib/testing:usb_testutils_simpleserial",
        "//sw/device/lib/testing/test_framework:ottf_main",
    ],
)

opentitan_functest(
    name = "usbdev_mixed_test",
    srcs = ["usbdev_mixed_test.c"],
    targets = [
        "verilator",
        "dv",
    ],
    verilator = verilator_params(
        timeout = "long",
    ),
    deps = [
        "//hw/top_earlgrey/sw/autogen:top_earlgrey",
        "//sw/device/lib/dif:pinmux",
        "//sw/device/lib/runtime:log",
        "//sw/device/lib/runtime:print",
        "//sw/device/lib/testing:pinmux_testutils",
        "//sw/device/lib/testing:usb_testutils",
        "//sw/device/lib/testing:usb_testutils_streams",
        "//sw/device/lib/testing/test_framework:ottf_main",
    ],
)

opentitan_functest(
    name = "usbdev_iso_test",
    srcs = ["usbdev_iso_test.c"],
    targets = [
        "verilator",
        "dv",
    ],
    verilator = verilator_params(
        timeout = "long",
    ),
    deps = [
        "//hw/top_earlgrey/sw/autogen:top_earlgrey",
        "//sw/device/lib/dif:pinmux",
        "//sw/device/lib/runtime:log",
        "//sw/device/lib/runtime:print",
        "//sw/device/lib/testing:pinmux_testutils",
        "//sw/device/lib/testing:usb_testutils",
        "//sw/device/lib/testing:usb_testutils_streams",
        "//sw/device/lib/testing/test_framework:ottf_main",
    ],
)

opentitan_functest(
    name = "usbdev_stream_test",
    srcs = ["usbdev_stream_test.c"],
    cw310 = cw310_params(
        timeout = "eternal",
        tags = ["manual"],
    ),
    targets = [
        "verilator",
        "cw310_test_rom",
        "dv",
    ],
    verilator = verilator_params(
        timeout = "long",
    ),
    deps = [
        "//hw/top_earlgrey/sw/autogen:top_earlgrey",
        "//sw/device/lib/dif:pinmux",
        "//sw/device/lib/runtime:log",
        "//sw/device/lib/runtime:print",
        "//sw/device/lib/testing:pinmux_testutils",
        "//sw/device/lib/testing:usb_testutils",
        "//sw/device/lib/testing:usb_testutils_streams",
        "//sw/device/lib/testing/test_framework:ottf_main",
    ],
)

opentitan_functest(
    name = "rstmgr_alert_info_test",
    srcs = ["rstmgr_alert_info_test.c"],
    targets = [
        "cw310_test_rom",
        "verilator",
        "dv",
    ],
    verilator = verilator_params(
        timeout = "long",
        tags = ["broken"],
    ),
    deps = [
        "//hw/top_earlgrey:alert_handler_regs",
        "//hw/top_earlgrey/sw/autogen:top_earlgrey",
        "//sw/device/lib/arch:device",
        "//sw/device/lib/base:memory",
        "//sw/device/lib/base:mmio",
        "//sw/device/lib/dif:alert_handler",
        "//sw/device/lib/dif:aon_timer",
        "//sw/device/lib/dif:i2c",
        "//sw/device/lib/dif:otp_ctrl",
        "//sw/device/lib/dif:pwrmgr",
        "//sw/device/lib/dif:rstmgr",
        "//sw/device/lib/dif:rv_core_ibex",
        "//sw/device/lib/dif:rv_plic",
        "//sw/device/lib/dif:rv_timer",
        "//sw/device/lib/dif:spi_host",
        "//sw/device/lib/dif:uart",
        "//sw/device/lib/runtime:hart",
        "//sw/device/lib/runtime:ibex",
        "//sw/device/lib/runtime:log",
        "//sw/device/lib/testing:alert_handler_testutils",
        "//sw/device/lib/testing:aon_timer_testutils",
        "//sw/device/lib/testing:flash_ctrl_testutils",
        "//sw/device/lib/testing:keymgr_testutils",
        "//sw/device/lib/testing:nv_counter_testutils",
        "//sw/device/lib/testing:rstmgr_testutils",
        "//sw/device/lib/testing:rv_plic_testutils",
        "//sw/device/lib/testing/test_framework:ottf_main",
    ],
)

opentitan_functest(
    name = "rv_core_ibex_rnd_test",
    srcs = [
        "rv_core_ibex_rnd_test.S",
        "rv_core_ibex_rnd_test.c",
    ],
    deps = [
        "//hw/top_earlgrey/sw/autogen:top_earlgrey",
        "//sw/device/lib/base:memory",
        "//sw/device/lib/base:mmio",
        "//sw/device/lib/dif:edn",
        "//sw/device/lib/dif:rv_core_ibex",
        "//sw/device/lib/runtime:log",
        "//sw/device/lib/testing:entropy_testutils",
        "//sw/device/lib/testing:rv_core_ibex_testutils",
        "//sw/device/lib/testing/test_framework:check",
        "//sw/device/lib/testing/test_framework:ottf_main",
    ],
)

opentitan_functest(
    name = "rv_core_ibex_address_translation_test",
    srcs = [
        "rv_core_ibex_address_translation_test.S",
        "rv_core_ibex_address_translation_test.c",
    ],
    deps = [
        "//hw/top_earlgrey/sw/autogen:top_earlgrey",
        "//sw/device/lib/base:csr",
        "//sw/device/lib/base:memory",
        "//sw/device/lib/base:mmio",
        "//sw/device/lib/dif:rv_core_ibex",
        "//sw/device/lib/runtime:ibex",
        "//sw/device/lib/runtime:log",
        "//sw/device/lib/testing/test_framework:ottf_main",
        "//sw/device/silicon_creator/lib:epmp_state",
    ],
)

opentitan_functest(
    name = "rv_core_ibex_nmi_irq_test",
    srcs = ["rv_core_ibex_nmi_irq_test.c"],
    deps = [
        "//hw/top_earlgrey/sw/autogen:top_earlgrey",
        "//sw/device/lib/dif:alert_handler",
        "//sw/device/lib/dif:aon_timer",
        "//sw/device/lib/dif:rv_core_ibex",
        "//sw/device/lib/runtime:irq",
        "//sw/device/lib/runtime:log",
        "//sw/device/lib/testing:alert_handler_testutils",
        "//sw/device/lib/testing:aon_timer_testutils",
        "//sw/device/lib/testing:isr_testutils",
        "//sw/device/lib/testing:pwrmgr_testutils",
        "//sw/device/lib/testing/test_framework:ottf_main",
    ],
)

opentitan_functest(
    name = "rv_core_ibex_icache_invalidate_test",
    srcs = ["rv_core_ibex_icache_invalidate_test.c"],
    deps = [
        "//sw/device/lib/runtime:hart",
        "//sw/device/lib/testing/test_framework:ottf_main",
    ],
)

opentitan_functest(
    name = "ast_clk_outs_test",
    srcs = ["ast_clk_outs_test.c"],
    cw310 = cw310_params(
        # FIXME #13611
        tags = ["broken"],
    ),
    verilator = verilator_params(
        # FIXME #13611
        timeout = "eternal",
        tags = ["broken"],
    ),
    deps = [
        "//hw/top_earlgrey/sw/autogen:top_earlgrey",
        "//sw/device/lib/arch:device",
        "//sw/device/lib/base:mmio",
        "//sw/device/lib/dif:sensor_ctrl",
        "//sw/device/lib/runtime:log",
        "//sw/device/lib/testing:aon_timer_testutils",
        "//sw/device/lib/testing:clkmgr_testutils",
        "//sw/device/lib/testing:pwrmgr_testutils",
        "//sw/device/lib/testing:sensor_ctrl_testutils",
        "//sw/device/lib/testing/test_framework:check",
        "//sw/device/lib/testing/test_framework:ottf_main",
    ],
)

otp_json(
    name = "power_virus_systemtest_otp_overlay",
    partitions = [
        otp_partition(
            name = "CREATOR_SW_CFG",
            items = {
                # Enable flash scrambling and ECC.
                "CREATOR_SW_CFG_FLASH_DATA_DEFAULT_CFG": "0000090606",
            },
        ),
    ],
)

otp_image(
    name = "power_virus_systemtest_otp_img_rma",
    src = "//hw/ip/otp_ctrl/data:otp_json_rma",
    overlays = STD_OTP_OVERLAYS + [":power_virus_systemtest_otp_overlay"],
    visibility = ["//visibility:private"],
)

bitstream_splice(
    name = "power_virus_systemtest_bitstream",
    src = "//hw/bitstream:test_rom",
    data = ":power_virus_systemtest_otp_img_rma",
    meminfo = "//hw/bitstream:otp_mmi",
    update_usr_access = True,
    visibility = ["//visibility:private"],
)

opentitan_functest(
    name = "power_virus_systemtest",
    srcs = ["power_virus_systemtest.c"],
    cw310 = cw310_params(
        bitstream = ":power_virus_systemtest_bitstream",
        test_cmds = [
            "--bitstream=\"$(location {bitstream})\"",
            "--bootstrap=\"$(location {flash})\"",
        ],
    ),
    dv = dv_params(
        otp = ":power_virus_systemtest_otp_img_rma",
    ),
    targets = [
        # TODO(#14814): add more targets
        "cw310_test_rom",
        "dv",
    ],
    test_harness = "//sw/host/tests/chip/power_virus",
    deps = [
        "//hw/ip/adc_ctrl/data:adc_ctrl_regs",
        "//hw/ip/aes:model",
        "//hw/ip/aes/data:aes_regs",
        "//hw/ip/csrng/data:csrng_regs",
        "//hw/ip/entropy_src/data:entropy_src_regs",
        "//hw/ip/gpio/data:gpio_regs",
        "//hw/ip/hmac/data:hmac_regs",
        "//hw/ip/i2c/data:i2c_regs",
        "//hw/ip/kmac/data:kmac_regs",
        "//hw/ip/pattgen/data:pattgen_regs",
        "//hw/ip/pwm/data:pwm_regs",
        "//hw/ip/spi_host/data:spi_host_regs",
        "//hw/ip/uart/data:uart_regs",
        "//hw/top_earlgrey/sw/autogen:top_earlgrey",
        "//sw/device/lib/base:math",
        "//sw/device/lib/base:multibits",
        "//sw/device/lib/crypto/drivers:otbn",
        "//sw/device/lib/crypto/impl/rsa:rsa_3072_verify",
        "//sw/device/lib/dif:adc_ctrl",
        "//sw/device/lib/dif:aes",
        "//sw/device/lib/dif:csrng",
        "//sw/device/lib/dif:csrng_shared",
        "//sw/device/lib/dif:edn",
        "//sw/device/lib/dif:entropy_src",
        "//sw/device/lib/dif:flash_ctrl",
        "//sw/device/lib/dif:gpio",
        "//sw/device/lib/dif:hmac",
        "//sw/device/lib/dif:i2c",
        "//sw/device/lib/dif:kmac",
        "//sw/device/lib/dif:otbn",
        "//sw/device/lib/dif:pattgen",
        "//sw/device/lib/dif:pinmux",
        "//sw/device/lib/dif:pwm",
        "//sw/device/lib/dif:rv_plic",
        "//sw/device/lib/dif:spi_device",
        "//sw/device/lib/dif:spi_host",
        "//sw/device/lib/dif:uart",
        "//sw/device/lib/runtime:log",
        "//sw/device/lib/testing:aes_testutils",
        "//sw/device/lib/testing:entropy_testutils",
        "//sw/device/lib/testing:hmac_testutils",
        "//sw/device/lib/testing:i2c_testutils",
        "//sw/device/lib/testing:pinmux_testutils",
        "//sw/device/lib/testing:spi_device_testutils",
        "//sw/device/lib/testing/test_framework:check",
        "//sw/device/lib/testing/test_framework:ottf_main",
        "//sw/device/tests/crypto:rsa_3072_verify_testvectors_hardcoded_header",
    ],
)

opentitan_functest(
    name = "spi_passthru_test",
    srcs = [
        "spi_passthru_test.c",
    ],
    cw310 = cw310_params(
        # This test will need hyperdebug once we start using multi-lane
        # SPI modes.
        #interface = "hyper310",
        #tags = ["manual"],
        test_cmds = [
            "--bitstream=\"$(location {bitstream})\"",
            "--bootstrap=\"$(location {flash})\"",
        ],
    ),
    targets = [
        "cw310_test_rom",
    ],
    test_harness = "//sw/host/tests/chip/spi_passthru",
    deps = [
        "//sw/device/lib/arch:device",
        "//sw/device/lib/dif:gpio",
        "//sw/device/lib/dif:spi_device",
        "//sw/device/lib/testing:spi_device_testutils",
        "//sw/device/lib/testing:spi_flash_testutils",
        "//sw/device/lib/testing/json:command",
        "//sw/device/lib/testing/json:spi_passthru",
        "//sw/device/lib/testing/test_framework:ottf_main",
        "//sw/device/lib/testing/test_framework:ujson_ottf",
    ],
)

otp_json(
    name = "flash_scrambling_smoketest_otp_overlay",
    partitions = [
        otp_partition(
            name = "CREATOR_SW_CFG",
            items = {
                # Enable flash scrambling and ECC.
                "CREATOR_SW_CFG_FLASH_DATA_DEFAULT_CFG": "0000090606",
            },
        ),
    ],
)

otp_image(
    name = "flash_scrambling_smoketest_otp_img_rma",
    src = "//hw/ip/otp_ctrl/data:otp_json_rma",
    overlays = STD_OTP_OVERLAYS + [":flash_scrambling_smoketest_otp_overlay"],
    visibility = ["//visibility:private"],
)

opentitan_functest(
    name = "flash_scrambling_smoketest",
    srcs = ["example_test_from_flash.c"],
    dv = dv_params(
        otp = ":flash_scrambling_smoketest_otp_img_rma",
    ),
    targets = [
        "dv",
    ],
    deps = [
        "//sw/device/lib/testing/test_framework:ottf_main",
    ],
)

opentitan_functest(
    name = "openocd_test",
    srcs = ["example_test_from_flash.c"],
    cw310 = cw310_params(
        bitstream = "//hw/bitstream:rom_with_fake_keys_otp_test_unlocked0",
        test_cmds = [
            "--bitstream=\"$(rootpath {bitstream})\"",
            "--bootstrap=\"$(rootpath {flash})\"",
        ] + OPENTITANTOOL_OPENOCD_TEST_CMDS,
    ),
    data = OPENTITANTOOL_OPENOCD_DATA_DEPS,
    targets = ["cw310_rom_with_fake_keys"],
    test_harness = "//sw/host/tests/chip/jtag:openocd_test",
    deps = [
        "//sw/device/lib/runtime:log",
        "//sw/device/lib/testing/test_framework:ottf_main",
    ],
)

opentitan_functest(
    name = "spi_device_ottf_console_test",
    srcs = ["spi_device_ottf_console_test.c"],
    cw310 = cw310_params(
        interface = "hyper310",
        tags = ["manual"],
        test_cmds = [
            "--bitstream=\"$(location {bitstream})\"",
            "--bootstrap=\"$(location {flash})\"",
        ],
    ),
    targets = [
        "cw310_test_rom",
    ],
    test_harness = "//sw/host/tests/chip/spi_device_ottf_console",
    deps = [
        "//hw/top_earlgrey/sw/autogen:top_earlgrey",
        "//sw/device/lib/dif:spi_device",
        "//sw/device/lib/runtime:log",
        "//sw/device/lib/testing/test_framework:ottf_main",
    ],
)

opentitan_functest(
    name = "i2c_target_test",
    srcs = [
        "i2c_target_test.c",
    ],
    cw310 = cw310_params(
        # This test needs hyperdebug to serve as I2C host to OpenTitan's
        # I2C target device.
        interface = "hyper310",
        tags = ["manual"],
        test_cmds = [
            "--bitstream=\"$(location {bitstream})\"",
            "--bootstrap=\"$(location {flash})\"",
        ],
    ),
    targets = [
        "cw310_test_rom",
    ],
    test_harness = "//sw/host/tests/chip/i2c_target",
    deps = [
        "//sw/device/lib/arch:device",
        "//sw/device/lib/dif:gpio",
        "//sw/device/lib/dif:i2c",
        "//sw/device/lib/dif:pinmux",
        "//sw/device/lib/dif:pwrmgr",
        "//sw/device/lib/dif:rv_plic",
        "//sw/device/lib/testing:i2c_testutils",
        "//sw/device/lib/testing:isr_testutils",
        "//sw/device/lib/testing:pwrmgr_testutils",
        "//sw/device/lib/testing:rv_plic_testutils",
        "//sw/device/lib/testing/json:command",
        "//sw/device/lib/testing/json:i2c_target",
        "//sw/device/lib/testing/test_framework:ottf_main",
        "//sw/device/lib/testing/test_framework:ujson_ottf",
    ],
)

_STATUS_REPORT_TEST_MSG = "\r\n".join([
    ".*ottf_main.c:.* Status reported by the test:",
    ".*ottf_main.c:.* - Aborted:\\[\\\"THK\\\",2.\\]",
    ".*ottf_main.c:.* - Aborted:\\[\\\"UNT\\\",4.\\]",
    ".*ottf_main.c:.* - PermissionDenied:\\[\\\"PSY\\\",2.\\]",
    ".*ottf_main.c:.* - Ok:654321",
    ".*status.c:.* FAIL!",
])

opentitan_functest(
    name = "status_report_test",
    srcs = ["status_report_test.c"],
    cw310 = cw310_params(
        exit_failure = "PASS!",
        exit_success = _STATUS_REPORT_TEST_MSG,
    ),
    targets = [
        "cw310_test_rom",
    ],
    deps = [
        "//sw/device/lib/base:status_report_unittest_c",
        "//sw/device/lib/testing/test_framework:ottf_main",
    ],
)

_STATUS_REPORT_OVERFLOW_TEST_MSG = "\r\n".join([
    ".*ottf_main.c:.* Status reported by the test:",
    ".*ottf_main.c:.* - Aborted.*",
    ".*ottf_main.c:.* - Unavailable.*",
    ".*ottf_main.c:.* - Cancelled.*",
    ".*ottf_main.c:.* Some statuses have been lost.*",
    ".*status.c:.* FAIL!",
])

opentitan_functest(
    name = "status_report_overflow_test",
    srcs = ["status_report_overflow_test.c"],
    cw310 = cw310_params(
        exit_failure = "PASS!",
        exit_success = _STATUS_REPORT_OVERFLOW_TEST_MSG,
    ),
    targets = [
        "cw310_test_rom",
    ],
    deps = [
        "//sw/device/lib/base:status_report_unittest_c",
        "//sw/device/lib/testing/test_framework:ottf_main",
    ],
)<|MERGE_RESOLUTION|>--- conflicted
+++ resolved
@@ -1803,8 +1803,6 @@
 )
 
 opentitan_functest(
-<<<<<<< HEAD
-=======
     name = "spi_host_gigadevice256Mb_flash_test",
     srcs = ["spi_host_gigadevice256Mb_flash_test.c"],
     cw310 = cw310_params(
@@ -1833,7 +1831,6 @@
 )
 
 opentitan_functest(
->>>>>>> 1c46915e
     name = "spi_host_irq_test",
     srcs = ["spi_host_irq_test.c"],
     targets = ["cw310_test_rom"],  # Can only run on CW310 board right now.
