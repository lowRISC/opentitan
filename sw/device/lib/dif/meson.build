--- conflicted
+++ resolved
@@ -84,7 +84,6 @@
   )
 )
 
-<<<<<<< HEAD
 # OTBN DIF library
 sw_lib_dif_otbn = declare_dependency(
   link_with: static_library(
@@ -95,7 +94,10 @@
     ],
     dependencies: [
       sw_lib_mmio,
-=======
+    ],
+  )
+)
+
 # USBDEV DIF library (dif_usbdev)
 sw_lib_dif_usbdev = declare_dependency(
   link_with: static_library(
@@ -107,7 +109,6 @@
     dependencies: [
       sw_lib_mmio,
       sw_lib_bitfield,
->>>>>>> 204508dd
     ],
   )
 )